/*BHEADER**********************************************************************
 * Copyright (c) 2013, Lawrence Livermore National Security, LLC. 
 * Produced at the Lawrence Livermore National Laboratory.
 * 
 * This file is part of XBraid. For support, post issues to the XBraid Github page.
 * 
 * This program is free software; you can redistribute it and/or modify it under
 * the terms of the GNU General Public License (as published by the Free Software
 * Foundation) version 2.1 dated February 1999.
 * 
 * This program is distributed in the hope that it will be useful, but WITHOUT ANY
 * WARRANTY; without even the IMPLIED WARRANTY OF MERCHANTABILITY or FITNESS FOR A
 * PARTICULAR PURPOSE. See the terms and conditions of the GNU General Public
 * License for more details.
 * 
 * You should have received a copy of the GNU Lesser General Public License along
 * with this program; if not, write to the Free Software Foundation, Inc., 59
 * Temple Place, Suite 330, Boston, MA 02111-1307 USA
 *
 ***********************************************************************EHEADER*/

#include "_braid.h"
#include "util.h"

/*----------------------------------------------------------------------------
 * Do nu sweeps of F-then-C relaxation
 *----------------------------------------------------------------------------*/

braid_Int
_braid_FCRelax(braid_Core  core,
               braid_Int   level)
{
<<<<<<< HEAD
   braid_App       app          = _braid_CoreElt(core, app);
   braid_Int      *nrels        = _braid_CoreElt(core, nrels);
   _braid_Grid   **grids        = _braid_CoreElt(core, grids);
   braid_Int       ncpoints     = _braid_GridElt(grids[level], ncpoints);
   braid_Int       done         = _braid_CoreElt(core, done);
   
   braid_AccessStatus   astatus      = (braid_AccessStatus)core;
   braid_Real          *ta           = _braid_GridElt(grids[level], ta);
   braid_Int            access_level = _braid_CoreElt(core, access_level);
   braid_Int            f_ilower     = _braid_GridElt(grids[level], ilower);
   braid_Int            iter         = _braid_CoreElt(core, niter);
   braid_Int            nrefine      = _braid_CoreElt(core, nrefine);
   braid_Int            gupper       = _braid_CoreElt(core, gupper);
=======
   braid_App       app      = _braid_CoreElt(core, app);
   braid_Int       nlevels  = _braid_CoreElt(core, nlevels);
   braid_Int      *nrels    = _braid_CoreElt(core, nrels);
   braid_Real     *CWts     = _braid_CoreElt(core, CWts);
   _braid_Grid   **grids    = _braid_CoreElt(core, grids);
   braid_Int       ncpoints = _braid_GridElt(grids[level], ncpoints);
>>>>>>> 61585331

   braid_BaseVector  u, u_old;
   braid_Real        CWt;
   braid_Int         flo, fhi, fi, ci;
   braid_Int         nu, nrelax, interval;
   braid_Real        rnm;

   /* Required for Richardson */
   MPI_Comm            comm       = _braid_CoreElt(core, comm);
   braid_Int           ilower     = _braid_GridElt(grids[level], ilower);
   braid_Int           iupper     = _braid_GridElt(grids[level], iupper);
   braid_Int           cupper     = _braid_GridElt(grids[level], cupper);
   braid_Int           clower     = _braid_GridElt(grids[level], clower);
   braid_Int           cfactor    = _braid_GridElt(grids[level], cfactor);
   braid_Int           gupper     = _braid_GridElt(grids[level], gupper);
   braid_Real         *ta         = _braid_GridElt(grids[level], ta);
   braid_Real         *dtk        = _braid_CoreElt(core, dtk);
   braid_Int           order      = _braid_CoreElt(core, order);
   braid_BaseVector   *ua         = _braid_GridElt(grids[level], ua);
   braid_Int           richardson = _braid_CoreElt(core, richardson);
   braid_Int           iter       = _braid_CoreElt(core, niter);
   braid_Int           nrefine    = _braid_CoreElt(core, nrefine);
   braid_BufferStatus  bstatus    = (braid_BufferStatus)core;
   braid_StepStatus    status     = (braid_StepStatus)core;
   braid_Real          tol        = _braid_CoreElt(core, tol );
   
   /* Required for Richardson */
   braid_BaseVector bigstep;
   braid_Real *ta_c, time_left, a, b;
   braid_Int  size, proc;
   MPI_Request send_request, recv_request;
   void *recv_buff, *send_buff;
   braid_Int send_flag;
   send_flag = 0;


   /* In this case, nothing needs to be done regarding Richardson */
   if ( level > 0 || ncpoints == 0 || nlevels <= 1 || iter + nrefine == 0 )
   {
      richardson = 0;
   }
   
   nrelax  = nrels[level];
   CWt     = CWts[level];

   for (nu = 0; nu < nrelax; nu++)
   {
      _braid_UCommInit(core, level);
   
      /* Required for Richardson */
      braid_Int dtk_index = ncpoints;
      
      /* Richardson option requires access to the C-point in the left-most interval, so send it */
      if ( richardson )
      {
         if ( ilower > _braid_CoreElt(core, initiali))
         {
            //Need to post a recv for a C-point from the left. 
            _braid_GetProc(core, level, clower-cfactor, &proc);
            _braid_BufferStatusInit( 0, 0, bstatus );
            _braid_BaseBufSize(core, app,  &size, bstatus);
             recv_buff = malloc(size);
             
             MPI_Irecv(recv_buff, size, MPI_BYTE, proc, 84, comm, &recv_request);
         }
         if( ((iupper < gupper) && (cupper + cfactor <= gupper)) || _braid_CoreElt(core, periodic) )            
         {
            //Need to post a send of ciupper         
            _braid_GetProc(core, level, cupper+cfactor, &proc); 
            _braid_BufferStatusInit( 0 ,0 ,bstatus );
            _braid_BaseBufSize(core, app,  &size, bstatus);
            send_buff = malloc(size);
           
            braid_Int iu, is_stored;
            _braid_UGetIndex(core, level, cupper, &iu, &is_stored);
            _braid_BaseBufPack(core, app,  ua[iu], send_buff, bstatus);

            size = _braid_StatusElt( bstatus, size_buffer );
            MPI_Isend(send_buff, size, MPI_BYTE, proc, 84, comm, &send_request);
            send_flag = 1;
         }
      }      

      /* Start from the right-most interval */
      for (interval = ncpoints; interval > -1; interval--)
      {
         _braid_GetInterval(core, level, interval, &flo, &fhi, &ci);

         if (flo <= fhi)
         {
            _braid_UGetVector(core, level, flo-1, &u);
         }
         else if (ci > _braid_CoreElt(core, initiali))
         {
            _braid_UGetVector(core, level, ci-1, &u);
         }

         /* For Richardson, now receive the C-point in left-most interval */
         if ( richardson && (ci > _braid_CoreElt(core, initiali)) )  
         {
            if ( ci == clower )
            {
              /* The needed C-point is coming as a message. Wait and unpack */
               MPI_Wait( &recv_request, MPI_STATUS_IGNORE);
               _braid_BufferStatusInit(0,0,bstatus);
               _braid_BaseBufUnpack(core, app, recv_buff, &bigstep, bstatus);
               _braid_TFree(recv_buff);                  
              
               ta_c = _braid_GridElt(grids[1], ta );
               time_left = ta_c[-1];
            }
            else
            {
               /* We own the solution at previous coarse grid point, so clone it */
                braid_Int iu, is_stored;
               _braid_UGetIndex(core, level, ci - cfactor , &iu, &is_stored);

               _braid_BaseClone(core, app, ua[iu], &bigstep );
               time_left = ta[ci-cfactor-ilower];
            }
         }

         /* F-relaxation */
         _braid_GetRNorm(core, -1, &rnm);
         for (fi = flo; fi <= fhi; fi++)
         {
            _braid_Step(core, level, fi, NULL, u);
            _braid_USetVector(core, level, fi, u, 0);

            /* Allow user to process current vector */
            if( (access_level >= 3) || (done == 1) )
            {
               _braid_AccessStatusInit(ta[fi-f_ilower], fi, rnm, iter, level, nrefine, gupper,
                                       done, 0, braid_ASCaller_FCRelax, astatus);
               _braid_AccessVector(core, astatus, u);
            }

         }

         /* C-relaxation */
         if (ci > _braid_CoreElt(core, initiali))
         {
            /* If weighted Jacobi, store the previous u-value,
             *   Note, do no weighting if coarsest level*/
            if( (CWt != 1.0) && (level != (nlevels-1)) )
            {
               _braid_UGetVector(core, level, ci, &u_old);
            }

            _braid_Step(core, level, ci, NULL, u);

            if( (CWt != 1.0) && (level != (nlevels-1)) )
            {
               /* Apply weighted combination for w-Jacobi
                * u <--  omega*u_new + (1-omega)*u_old */
               _braid_BaseSum(core, app, (1.0 - CWt), u_old, CWt, u);
               _braid_BaseFree(core, app, u_old);
            }

            _braid_USetVector(core, level, ci, u, 1);
<<<<<<< HEAD
            
            /* Allow user to process current vector */
            if( (access_level >= 3) || (done == 1) )
            {
               _braid_AccessStatusInit(ta[ci-f_ilower], ci, rnm, iter, level, nrefine, gupper,
                                       done, 0, braid_ASCaller_FCRelax, astatus);
               _braid_AccessVector(core, astatus, u);
            }
         
         }
         else if( (level == 0) && (ci == _braid_CoreElt(core, initiali)) && done)
         {
            /* If final opportunity for user access, provide access to initial condition */
            _braid_UGetVector(core, level, ci, &u);
            _braid_AccessStatusInit(ta[ci-f_ilower], ci, rnm, iter, level, nrefine, gupper,
                                    done, 0, braid_ASCaller_FCRelax, astatus);
            _braid_AccessVector(core, astatus, u);
=======

            /* Compute Richardson weights a and b */
            if ( richardson )
            {
               dtk_index--;
               braid_Real DTK = pow( ta[ci-ilower] - time_left, order );
               braid_Real dtk_temp = dtk[dtk_index];
               a = DTK / ( DTK - dtk_temp );
               b = - dtk_temp / ( DTK - dtk_temp );

               /* Note that we initialize StepStatus here in a non-standard
                * way, and hence cannot use _braid_Step(...). */
               _braid_StepStatusInit(time_left, ta[ci-ilower], ci-cfactor-1, tol,
                                     iter, level, nrefine, gupper, status);
               _braid_BaseStep(core, app, u, NULL, bigstep, level, status);

               _braid_BaseSum(core, app, a, u, b, bigstep );

                braid_Int iu, is_stored;
               _braid_UGetIndex(core, level, ci, &iu, &is_stored);

               _braid_BaseFree(core, app,  ua[iu]);

               _braid_BaseClone(core, app, bigstep, &ua[iu]);
               _braid_BaseFree(core, app,  bigstep);
            }

>>>>>>> 61585331
         }

         /* if ((flo <= fhi) && (interval == ncpoints)) */
         if ((flo <= fhi) && !(ci > _braid_CoreElt(core, initiali)))
         {
            _braid_BaseFree(core, app,  u);
         }
      }
      _braid_UCommWait(core, level);
   }

   /* If Richardson, then must wait for communication, and then free buffer */
   if (send_flag) 
   {
       MPI_Wait( &send_request, MPI_STATUS_IGNORE);
       _braid_TFree( send_buff );
   }

   return _braid_error_flag;
}
<|MERGE_RESOLUTION|>--- conflicted
+++ resolved
@@ -30,13 +30,14 @@
 _braid_FCRelax(braid_Core  core,
                braid_Int   level)
 {
-<<<<<<< HEAD
-   braid_App       app          = _braid_CoreElt(core, app);
-   braid_Int      *nrels        = _braid_CoreElt(core, nrels);
-   _braid_Grid   **grids        = _braid_CoreElt(core, grids);
-   braid_Int       ncpoints     = _braid_GridElt(grids[level], ncpoints);
-   braid_Int       done         = _braid_CoreElt(core, done);
-   
+   braid_App       app      = _braid_CoreElt(core, app);
+   braid_Int       nlevels  = _braid_CoreElt(core, nlevels);
+   braid_Int      *nrels    = _braid_CoreElt(core, nrels);
+   braid_Real     *CWts     = _braid_CoreElt(core, CWts);
+   _braid_Grid   **grids    = _braid_CoreElt(core, grids);
+   braid_Int       ncpoints = _braid_GridElt(grids[level], ncpoints);
+   braid_Int       done     = _braid_CoreElt(core, done);
+
    braid_AccessStatus   astatus      = (braid_AccessStatus)core;
    braid_Real          *ta           = _braid_GridElt(grids[level], ta);
    braid_Int            access_level = _braid_CoreElt(core, access_level);
@@ -44,14 +45,6 @@
    braid_Int            iter         = _braid_CoreElt(core, niter);
    braid_Int            nrefine      = _braid_CoreElt(core, nrefine);
    braid_Int            gupper       = _braid_CoreElt(core, gupper);
-=======
-   braid_App       app      = _braid_CoreElt(core, app);
-   braid_Int       nlevels  = _braid_CoreElt(core, nlevels);
-   braid_Int      *nrels    = _braid_CoreElt(core, nrels);
-   braid_Real     *CWts     = _braid_CoreElt(core, CWts);
-   _braid_Grid   **grids    = _braid_CoreElt(core, grids);
-   braid_Int       ncpoints = _braid_GridElt(grids[level], ncpoints);
->>>>>>> 61585331
 
    braid_BaseVector  u, u_old;
    braid_Real        CWt;
@@ -212,8 +205,33 @@
             }
 
             _braid_USetVector(core, level, ci, u, 1);
-<<<<<<< HEAD
-            
+
+            /* Compute Richardson weights a and b */
+            if ( richardson )
+            {
+               dtk_index--;
+               braid_Real DTK = pow( ta[ci-ilower] - time_left, order );
+               braid_Real dtk_temp = dtk[dtk_index];
+               a = DTK / ( DTK - dtk_temp );
+               b = - dtk_temp / ( DTK - dtk_temp );
+
+               /* Note that we initialize StepStatus here in a non-standard
+                * way, and hence cannot use _braid_Step(...). */
+               _braid_StepStatusInit(time_left, ta[ci-ilower], ci-cfactor-1, tol,
+                                     iter, level, nrefine, gupper, status);
+               _braid_BaseStep(core, app, u, NULL, bigstep, level, status);
+
+               _braid_BaseSum(core, app, a, u, b, bigstep );
+
+                braid_Int iu, is_stored;
+               _braid_UGetIndex(core, level, ci, &iu, &is_stored);
+
+               _braid_BaseFree(core, app,  ua[iu]);
+
+               _braid_BaseClone(core, app, bigstep, &ua[iu]);
+               _braid_BaseFree(core, app,  bigstep);
+            }
+
             /* Allow user to process current vector */
             if( (access_level >= 3) || (done == 1) )
             {
@@ -230,35 +248,6 @@
             _braid_AccessStatusInit(ta[ci-f_ilower], ci, rnm, iter, level, nrefine, gupper,
                                     done, 0, braid_ASCaller_FCRelax, astatus);
             _braid_AccessVector(core, astatus, u);
-=======
-
-            /* Compute Richardson weights a and b */
-            if ( richardson )
-            {
-               dtk_index--;
-               braid_Real DTK = pow( ta[ci-ilower] - time_left, order );
-               braid_Real dtk_temp = dtk[dtk_index];
-               a = DTK / ( DTK - dtk_temp );
-               b = - dtk_temp / ( DTK - dtk_temp );
-
-               /* Note that we initialize StepStatus here in a non-standard
-                * way, and hence cannot use _braid_Step(...). */
-               _braid_StepStatusInit(time_left, ta[ci-ilower], ci-cfactor-1, tol,
-                                     iter, level, nrefine, gupper, status);
-               _braid_BaseStep(core, app, u, NULL, bigstep, level, status);
-
-               _braid_BaseSum(core, app, a, u, b, bigstep );
-
-                braid_Int iu, is_stored;
-               _braid_UGetIndex(core, level, ci, &iu, &is_stored);
-
-               _braid_BaseFree(core, app,  ua[iu]);
-
-               _braid_BaseClone(core, app, bigstep, &ua[iu]);
-               _braid_BaseFree(core, app,  bigstep);
-            }
-
->>>>>>> 61585331
          }
 
          /* if ((flo <= fhi) && (interval == ncpoints)) */
