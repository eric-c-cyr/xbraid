/*BHEADER**********************************************************************
 * Copyright (c) 2013, Lawrence Livermore National Security, LLC. 
 * Produced at the Lawrence Livermore National Laboratory.
 * 
 * This file is part of XBraid. For support, post issues to the XBraid Github page.
 * 
 * This program is free software; you can redistribute it and/or modify it under
 * the terms of the GNU General Public License (as published by the Free Software
 * Foundation) version 2.1 dated February 1999.
 * 
 * This program is distributed in the hope that it will be useful, but WITHOUT ANY
 * WARRANTY; without even the IMPLIED WARRANTY OF MERCHANTABILITY or FITNESS FOR A
 * PARTICULAR PURPOSE. See the terms and conditions of the GNU General Public
 * License for more details.
 * 
 * You should have received a copy of the GNU Lesser General Public License along
 * with this program; if not, write to the Free Software Foundation, Inc., 59
 * Temple Place, Suite 330, Boston, MA 02111-1307 USA
 *
 ***********************************************************************EHEADER*/
 

/** \file braid_status.h
 * \brief Define headers for the user-interface with the XBraid status structures, 
 * allowing the user to get/set status structure values. 
 *
 */

#ifndef braid_status_HEADER
#define braid_status_HEADER

#include "braid_defs.h"

#ifdef __cplusplus
extern "C" {
#endif

/*--------------------------------------------------------------------------
 * These accessor macros allow for a "generic" braid_StatusGet function to be
 * used by all the various Status structures, e.g., StepStatus and AccessStatus
 *--------------------------------------------------------------------------*/
/** Macros allowing for auto-generation of `inherited' StatusGet functions */
#define ACCESSOR_HEADER_GET1(stype,param,vtype1) \
  braid_Int braid_##stype##StatusGet##param(braid_##stype##Status s, braid_##vtype1 *v1);
#define ACCESSOR_HEADER_GET1_IN3(stype,param,vtype1,vtype2,vtype3,vtype4) \
   braid_Int braid_##stype##StatusGet##param(braid_##stype##Status s, braid_##vtype1 *v1, braid_##vtype2 v2, braid_##vtype3 v3, braid_##vtype4 v4);
#define ACCESSOR_HEADER_GET2(stype,param,vtype1,vtype2) \
  braid_Int braid_##stype##StatusGet##param(braid_##stype##Status s, braid_##vtype1 *v1, braid_##vtype2 *v2);
#define ACCESSOR_HEADER_GET2_IN1(stype,param,vtype1,vtype2,vtype3) \
   braid_Int braid_##stype##StatusGet##param(braid_##stype##Status s, braid_##vtype1 *v1, braid_##vtype2 *v2, braid_##vtype3 v3);
#define ACCESSOR_HEADER_GET3(stype,param,vtype1,vtype2,vtype3) \
  braid_Int braid_##stype##StatusGet##param(braid_##stype##Status s, braid_##vtype1 *v1, braid_##vtype2 *v2, braid_##vtype3 *v3);
#define ACCESSOR_HEADER_GET4(stype,param,vtype1,vtype2,vtype3,vtype4) \
  braid_Int braid_##stype##StatusGet##param(braid_##stype##Status s, braid_##vtype1 *v1, braid_##vtype2 *v2, braid_##vtype3 *v3, braid_##vtype4 *v4);
#define ACCESSOR_HEADER_GET5(stype,param,vtype1,vtype2,vtype3,vtype4,vtype5) \
  braid_Int braid_##stype##StatusGet##param(braid_##stype##Status s, braid_##vtype1 *v1, braid_##vtype2 *v2, braid_##vtype3 *v3, braid_##vtype4 *v4, braid_##vtype5 *v5);
#define ACCESSOR_HEADER_SET1(stype,param,vtype1) \
  braid_Int braid_##stype##StatusSet##param(braid_##stype##Status s, braid_##vtype1 v1);

/*----------------------------------------------------------------------------------
 * Define Status Structure. The `base' class is braid_Status, and all the other
 * status structures derive from this class.
 *----------------------------------------------------------------------------------*/
/** \defgroup braidstatusstruct XBraid status structures 
 *  \ingroup userinterface
 *  
 *  Define the different status types.
 *
 *  @{
 */

struct _braid_Status_struct;
/**
 * This is the main Status structure, that contains the properties of all the status.
 * The user does not have access to this structure, but only to the derived Status
 * structures. This class is accessed only inside XBraid code.
 */
typedef struct _braid_Status_struct *braid_Status;


/**
 * AccessStatus structure which defines the status of XBraid at a given instant
 * on some level during a run.  The user accesses it through
 * _braid_AccessStatusGet**()_ functions. This is just a pointer to the braid_Status.
 */
typedef struct _braid_AccessStatus_struct *braid_AccessStatus;

/**
 * SyncStatus structure which provides the status of XBraid at a given instant
 * on some level during a run. This is vector independent and called once per
 * processor. The user accesses it through _braid_SyncStatusGet**()_ functions.
 * This is just a pointer to the braid_Status.
 */
typedef struct _braid_SyncStatus_struct *braid_SyncStatus;

/**
 * The user's step routine routine will receive a StepStatus structure, which
 * defines the status of XBraid at the given instant for step evaluation on some level
 * during a run.  The user accesses it through _braid_StepStatusGet**()_ functions.
 * This is just a pointer to the braid_Status.
 */
typedef struct _braid_StepStatus_struct *braid_StepStatus;

/**
 * The user coarsen and refine routines will receive a CoarsenRefStatus structure, which
 * defines the status of XBraid at a given instant of coarsening or refinement on some level
 * during a run.  The user accesses it through _braid_CoarsenRefStatusGet**()_ functions.
 * This is just a pointer to the braid_Status.
 */
typedef struct _braid_CoarsenRefStatus_struct *braid_CoarsenRefStatus;

/**
 * The user's bufpack, bufunpack and bufsize routines will receive a BufferStatus structure, which
 * defines the status of XBraid at a given buff (un)pack instance.  The user accesses it
 * through _braid_BufferStatusGet**()_ functions. This is just a pointer to the braid_Status.
 */
typedef struct _braid_BufferStatus_struct *braid_BufferStatus;

/**
 * The user's objectiveT and PostprocessObjective will receive an ObjectiveStatus structure, which
 * defines the status of XBraid at a given instance of evaluating the objective function.  The user accesses it
 * through _braid_ObjectiveStatusGet**()_ functions. This is just a pointer to the braid_Status.
 */
typedef struct _braid_ObjectiveStatus_struct *braid_ObjectiveStatus;


/** @}*/


/*--------------------------------------------------------------------------
 * Routines for user to access XBraid status structures
 *--------------------------------------------------------------------------*/

/** \defgroup braidstatusroutines XBraid status routines
 *  \ingroup userinterface
 *  
 *  XBraid status structures and associated Get/Set routines are what tell 
 *  the user the status of the simulation  when their routines (step, 
 *  coarsen/refine, access) are called. 
 *
 *  @{
 */

/*--------------------------------------------------------------------------
 * Global Status Prototypes
 *--------------------------------------------------------------------------*/

/**
 * Return the current time from the Status structure.
 **/
braid_Int
braid_StatusGetT(braid_Status status,                      /**< structure containing current simulation info */
                 braid_Real  *t_ptr                        /**< output, current time */
                 );

/** Return the index value corresponding to the current time value from the
 * Status structure.  
 *
 * For Step(), this corresponds to the time-index of "tstart", as this is the
 * time-index of the input vector.  That is, NOT the time-index of "tstop".
 * For Access, this corresponds just simply to the time-index of the input
 * vector.
 **/
braid_Int
braid_StatusGetTIndex(braid_Status status,                  /**< structure containing current simulation info */
                      braid_Int   *idx_ptr                  /**< output, global index value corresponding to current time value */
                      );

/**
 * Return the current iteration from the Status structure.
 **/
braid_Int
braid_StatusGetIter(braid_Status status,                   /**< structure containing current simulation info */
                    braid_Int   *iter_ptr                  /**< output, current XBraid iteration number*/
                    );

/**
 * Return the current XBraid level from the Status structure.
 **/
braid_Int
braid_StatusGetLevel(braid_Status status,                  /**< structure containing current simulation info */
                     braid_Int   *level_ptr                /**< output, current level in XBraid */
                     );

/**
 * Return the total number of XBraid levels from the Status structure.
 **/
braid_Int
braid_StatusGetNLevels(braid_Status status,                  /**< structure containing current simulation info */
                       braid_Int   *nlevels_ptr              /**< output, number of levels in XBraid */
                       );

/**
 * Return the number of refinements done.
 **/
braid_Int
braid_StatusGetNRefine(braid_Status status,                /**< structure containing current simulation info */
                       braid_Int   *nrefine_ptr            /**< output, number of refinements done */
                       );

/**
 * Return the global number of time points on the fine grid.
 **/
braid_Int
braid_StatusGetNTPoints(braid_Status status,               /**< structure containing current simulation info */
                        braid_Int   *ntpoints_ptr          /**< output, number of time points on the fine grid */
                        );

/**
 * Return the current residual norm from the Status structure.
 **/
braid_Int
braid_StatusGetResidual(braid_Status status,               /**< structure containing current simulation info */
                        braid_Real  *rnorm_ptr             /**< output, current residual norm */
                        );

/**
 * Return whether XBraid is done for the current simulation.
 *
 * *done_ptr = 1* indicates that XBraid has finished iterating, 
 * (either maxiter has been reached, or the tolerance has been met).
 **/
braid_Int
braid_StatusGetDone(braid_Status status,                   /**< structure containing current simulation info */
                    braid_Int   *done_ptr                  /**< output,  =1 if XBraid has finished, else =0 */
                    );

/**
 * Returns upper and lower time point indices on this processor. Two
 * values are returned. Requires the user to specify which level they
 * want the time point indices from.
 **/
braid_Int
braid_StatusGetTIUL(braid_Status status,                   /**< structure containing current simulation info */
                    braid_Int   *iloc_upper,               /**< output, the upper time point index on this processor */
                    braid_Int   *iloc_lower,               /**< output, the lower time point index on this processor */
                    braid_Int    level                     /**< input, level for the desired indices */
                    );

/**
 * Returns an array of time values corresponding to the given inputs.
 * The inputs are the level you want the time values from, the upper
 * time point index you want the value of, and the lower time point
 * index you want the time value of. The output is then filled with
 * all time values from the upper index to the lower index, inclusive.
 *
 * The caller is responsible for allocating and managing the memory
 * for the array. Time values are filled in so that tvalues_ptr[0]
 * corresponds to the lower time index.
 **/
braid_Int
braid_StatusGetTimeValues(braid_Status status,             /**< structure containing current simulation info */
                          braid_Real **tvalues_ptr,        /**< output, time point values for the requested range of indices */
                          braid_Int    i_upper,            /**< input, upper index of the desired time value range (inclusive) */
                          braid_Int    i_lower,            /**< input, lower index of the desired time value range (inclusive) */
                          braid_Int    level               /**< input, level for the desired time values */
                          );

/**
 * Return XBraid status for the current simulation. Four values are 
 * returned.
 *
 * TILD : time, iteration, level, done
 *
 * These values are also available through individual Get routines. 
 * These individual routines are the location of detailed documentation on 
 * each parameter, e.g., see *braid_StatusGetDone* for more information
 * on the *done* value.
 **/
braid_Int
braid_StatusGetTILD(braid_Status status,                   /**< structure containing current simulation info */
                    braid_Real  *t_ptr,                    /**< output, current time */
                    braid_Int   *iter_ptr,                 /**< output, current XBraid iteration number*/
                    braid_Int   *level_ptr,                /**< output, current level in XBraid */
                    braid_Int   *done_ptr                  /**< output,  =1 if XBraid has finished, else =0 */
                    );

/**
 * Return whether this is a wrapper test or an XBraid run
 **/
braid_Int
braid_StatusGetWrapperTest(braid_Status status,            /**< structure containing current simulation info */
                           braid_Int   *wtest_ptr          /**< output, =1 if this is a wrapper test, =0 if XBraid run */
                           );

/**
 * Return flag indicating from which function the vector is accessed
 **/
braid_Int
braid_StatusGetCallingFunction(braid_Status status,        /**< structure containing current simulation info */
                               braid_Int   *cfunction_ptr  /**< output, function number (0=FInterp, 1=FRestrict, 2=FRefine, 3=FAccess, 4=FRefine after refinement, 5=Drive Top of Cycle) */
                               );

/**
 * Return the **coarse grid** time value to the left of the current time value from
 * the Status structure.
 **/
braid_Int
braid_StatusGetCTprior(braid_Status status,                /**< structure containing current simulation info */
                       braid_Real  *ctprior_ptr            /**< output, time value to the left of current time value on coarse grid */
                       );

/**
 * Return the **coarse grid** time value to the right of the current time value from
 * the Status structure.
 **/
braid_Int
braid_StatusGetCTstop(braid_Status status,                 /**< structure containing current simulation info */
                      braid_Real  *ctstop_ptr              /**< output, time value to the right of current time value on coarse grid */
                      );

/**
 * Return the **fine grid** time value to the left of the current time value from
 * the Status structure.
 **/
braid_Int
braid_StatusGetFTprior(braid_Status status,                /**< structure containing current simulation info */
                       braid_Real  *ftprior_ptr            /**< output, time value to the left of current time value on fine grid */
                       );

/**
 * Return the **fine grid** time value to the right of the current time value from
 * the Status structure.
 **/
braid_Int
braid_StatusGetFTstop(braid_Status status,                 /**< structure containing current simulation info */
                      braid_Real  *ftstop_ptr              /**< output, time value to the right of current time value on fine grid */
                      );

/**
 * Return XBraid status for the current simulation. Five values are 
 * returned, tstart, f_tprior, f_tstop, c_tprior,  c_tstop. 
 *
 * These values are also available through individual Get routines. 
 * These individual routines are the location of detailed documentation on 
 * each parameter, e.g., see *braid_StatusGetCTprior* for more
 * information on the *c_tprior* value.
 **/
braid_Int
braid_StatusGetTpriorTstop(braid_Status status,            /**< structure containing current simulation info */
                           braid_Real  *t_ptr,             /**< output, current time */
                           braid_Real  *ftprior_ptr,       /**< output, time value to the left of current time value on fine grid */
                           braid_Real  *ftstop_ptr,        /**< output, time value to the right of current time value on fine grid */
                           braid_Real  *ctprior_ptr,       /**< output, time value to the left of current time value on coarse grid */
                           braid_Real  *ctstop_ptr         /**< output, time value to the right of current time value on coarse grid */
                           );

/**
 * Return the time value to the right of the current time value from
 * the Status structure.
 **/
braid_Int
braid_StatusGetTstop(braid_Status status,                  /**< structure containing current simulation info */
                     braid_Real  *tstop_ptr                /**< output, next time value to evolve towards */
                     );

/**
 * Return XBraid status for the current simulation. Two values are
 * returned, tstart and tstop.
 *
 * These values are also available through individual Get routines.
 * These individual routines are the location of detailed documentation on
 * each parameter, e.g., see *braid_StatusGetTstart* for more information
 * on the *tstart* value.
 **/
braid_Int
braid_StatusGetTstartTstop(braid_Status status,            /**< structure containing current simulation info */
                           braid_Real  *tstart_ptr,        /**< output, current time */
                           braid_Real  *tstop_ptr          /**< output, next time value to evolve towards */
                           );

/**
 * Return the current XBraid stopping tolerance
 **/
braid_Int
braid_StatusGetTol(braid_Status status,                    /**< structure containing current simulation info */
                   braid_Real  *tol_ptr                    /**< output, current XBraid stopping tolerance */
                   );

/**
 * Return the current XBraid residual history.  If *nrequest_ptr*
 * is negative, return the last *nrequest_ptr* residual norms.  If
 * positive, return the first *nrequest_ptr* residual norms.  Upon
 * exit, *nrequest_ptr* holds the number of residuals actually
 * returned.
 **/
braid_Int
braid_StatusGetRNorms(braid_Status status,                 /**< structure containing current simulation info */
                      braid_Int   *nrequest_ptr,           /**< input/output, input: number of requested residual norms, output: number actually copied */
                      braid_Real  *rnorms_ptr              /**< output, XBraid residual norm history, of length *nrequest_ptr* */
                      );

/**
 * Return the previous *old_fine_tolx* set through *braid_StatusSetOldFineTolx*
 * This is used especially by *braid_GetSpatialAccuracy
 **/
braid_Int
braid_StatusGetOldFineTolx(braid_Status status,            /**< structure containing current simulation info */
                           braid_Real  *old_fine_tolx_ptr  /**< output, previous *old_fine_tolx*, set through *braid_StepStatusSetOldFineTolx* */
                           );

/**
 * Set *old_fine_tolx*, available for retrieval through *braid_StatusGetOldFineTolx*
 * This is used especially by *braid_GetSpatialAccuracy
 **/
braid_Int
braid_StatusSetOldFineTolx(braid_Status status,            /**< structure containing current simulation info */
                           braid_Real   old_fine_tolx      /**< input, the last used fine_tolx */
                           );

/**
 * Set *tight_fine_tolx*, boolean variable indicating whether the tightest
 * tolerance has been used for spatial solves (implicit schemes).  This value
 * must be 1 in order for XBraid to halt (unless maxiter is reached)
 **/
braid_Int
braid_StatusSetTightFineTolx(braid_Status status,          /**< structure containing current simulation info */
                             braid_Real   tight_fine_tolx  /**< input, boolean indicating whether the tight tolx has been used */
                             );

/**
 * Set the rfactor, a desired refinement factor for this interval.  rfactor=1
 * indicates no refinement, otherwise, this inteval is subdivided rfactor
 * times (uniform refinement).
 **/
braid_Int
braid_StatusSetRFactor(braid_Status status,                /**< structure containing current simulation info */
                       braid_Real   rfactor                /**< input, user-determined desired rfactor */
                       );


/**
 * Set time step sizes for refining the time interval non-uniformly.
 **/
braid_Int
braid_StatusSetRefinementDtValues(braid_Status status,      /**< structure containing current simulation info */
                                  braid_Real   rfactor,     /**< input, number of subintervals */
                                  braid_Real*   dtarray     /**< input, array of dt values for non-uniform refinement */
                                  );



/**
 * Set the r_space flag. When set = 1, spatial coarsening will be called,
 * for all local time points, following the  completion of the current
 * iteration, provided rfactors are not set at any global time point. This
 * allows for spatial refinment without temporal refinment
 **/
braid_Int
braid_StatusSetRSpace(braid_Status status,                 /**< structure containing current simulation info */
                      braid_Real   r_space                 /**< input, if 1, call spatial refinement on finest grid after this iter */
                      );

/**
 * Return the current message type from the Status structure.
 **/
braid_Int
braid_StatusGetMessageType(braid_Status status,            /**< structure containing current simulation info */
                           braid_Int   *messagetype_ptr    /**< output, type of message, 0: for Step(), 1: for load balancing */
                           );

/**
 * Set the size of the buffer. If set by user, the send buffer will
   be "size" bytes in length. If not, BufSize is used.
 **/
braid_Int
braid_StatusSetSize(braid_Status status,                   /**< structure containing current simulation info */
                    braid_Real   size                      /**< input, size of the send buffer */
                    );

/** 
 * Get the Richardson based error estimate at the single time point currently
 * being "Stepped", i.e., return the current error estimate for the time point
 * at "tstart".
 *
 * Note that Step needs specific logic distinct from Access, hence please use
 * [braid_AccessStatusGetSingleErrorEstAccess](@ref braid_AccessStatusGetSingleErrorEstAccess)
 * for the user Access() function.
 */

braid_Int
braid_StatusGetSingleErrorEstStep(braid_Status   status,           /**< structure containing current simulation info */
                                  braid_Real    *estimate          /**< output, error estimate, equals -1 if not available yet (e.g., before iteration 1, or after refinement) */
                                  );

/** 
 * Get the Richardson based error estimate at the single time point currently 
 * accessible from Access.
 * 
 * Note that Access needs specific logic distinct from Step, hence please use
 * [braid_StepStatusGetSingleErrorEstStep](@ref braid_StepStatusGetSingleErrorEstStep)
 * for the user Step() function. 
 */
braid_Int
braid_StatusGetSingleErrorEstAccess(braid_Status   status,           /**< structure containing current simulation info */
                                    braid_Real    *estimate          /**< output, error estimate, equals -1 if not available yet (e.g., before iteration 1, or after refinement) */
                                    );



/** 
 * Get the number of local Richardson-based error estimates stored on this
 * processor.  Use this function in conjuction with GetAllErrorEst().
 * Workflow: use this function to get the size of the needed user-array that
 * will hold the error estimates, then pre-allocate array, then call
 * GetAllErrorEst() to write error estimates to the user-array, then
 * post-process array in user-code.  This post-processing will often occur in
 * the Sync function.  See examples/ex-06.c.
 */
braid_Int
braid_StatusGetNumErrorEst(braid_Status   status,        /**< structure containing current simulation info */
                           braid_Int     *npoints        /**< output, number of locally stored Richardson error estimates */
                           );

/** Get All the Richardson based error estimates, e.g. from inside Sync.  Use
 * this function in conjuction with GetNumErrorEst().  Workflow: use
 * GetNumErrorEst() to get the size of the needed user-array that will hold the
 * error estimates, then pre-allocate array, then call this function to write
 * error estimates to the user-array, then post-process array in user-code.
 * This post-processing will often occur in the Sync function.  See
 * examples/ex-06.c.
 *
 * The error_est array must be user-allocated.
 */
braid_Int
braid_StatusGetAllErrorEst(braid_Status    status,       /**< structure containing current simulation info */
                           braid_Real     *error_est     /**< output, user-allocated error estimate array, written by Braid, equals -1 if not available yet (e.g., before iteration 1, or after refinement) */
                           );

/** @}*/


/*--------------------------------------------------------------------------
 * Begin definition of `inherited' Get/Set functions from the base class, 
 * use macros to accomplish this
 *--------------------------------------------------------------------------*/
/** \defgroup braidstatusroutinesinherited Inherited XBraid status routines
 *  \ingroup userinterface
 *  
 *  These are the `inherited' Status Get/Set functions.  See the 
 *  *XBraid status routines* section for the description of each function.
 *  For example, for braid_StepStatusGetT(...), you would look up 
 *  braid_StatusGetT(...)
 *
 *  @{
 */

/*--------------------------------------------------------------------------
 * AccessStatus Prototypes: They just wrap the corresponding Status accessors
 *--------------------------------------------------------------------------*/

ACCESSOR_HEADER_GET1(Access, T,               Real)
ACCESSOR_HEADER_GET1(Access, TIndex,          Int)
ACCESSOR_HEADER_GET1(Access, Iter,            Int)
ACCESSOR_HEADER_GET1(Access, Level,           Int)
ACCESSOR_HEADER_GET1(Access, NLevels,         Int)
ACCESSOR_HEADER_GET1(Access, NRefine,         Int)
ACCESSOR_HEADER_GET1(Access, NTPoints,        Int)
ACCESSOR_HEADER_GET1(Access, Residual,        Real)
ACCESSOR_HEADER_GET1(Access, Done,            Int)
ACCESSOR_HEADER_GET4(Access, TILD,            Real, Int, Int, Int)
ACCESSOR_HEADER_GET1(Access, WrapperTest,     Int)
ACCESSOR_HEADER_GET1(Access, CallingFunction, Int)
ACCESSOR_HEADER_GET1(Access, SingleErrorEstAccess, Real)

/*--------------------------------------------------------------------------
 * SyncStatus Prototypes: They just wrap the corresponding Status accessors
 *--------------------------------------------------------------------------*/

ACCESSOR_HEADER_GET2_IN1(Sync, TIUL,         Int, Int, Int)
ACCESSOR_HEADER_GET1_IN3(Sync, TimeValues,   Real*, Int, Int, Int)
ACCESSOR_HEADER_GET1(Sync, Iter,             Int)
ACCESSOR_HEADER_GET1(Sync, Level,            Int)
ACCESSOR_HEADER_GET1(Sync, NLevels,          Int)
ACCESSOR_HEADER_GET1(Sync, NRefine,          Int)
ACCESSOR_HEADER_GET1(Sync, NTPoints,         Int)
ACCESSOR_HEADER_GET1(Sync, Done,             Int)
ACCESSOR_HEADER_GET1(Sync, CallingFunction,  Int)
ACCESSOR_HEADER_GET1(Sync, NumErrorEst,      Int)
ACCESSOR_HEADER_GET1(Sync, AllErrorEst,      Real)

/*--------------------------------------------------------------------------
 * CoarsenRefStatus Prototypes: They just wrap the corresponding Status accessors
 *--------------------------------------------------------------------------*/

ACCESSOR_HEADER_GET1(CoarsenRef, T,           Real)
ACCESSOR_HEADER_GET1(CoarsenRef, TIndex,      Int)
ACCESSOR_HEADER_GET1(CoarsenRef, Iter,        Int)
ACCESSOR_HEADER_GET1(CoarsenRef, Level,       Int)
ACCESSOR_HEADER_GET1(CoarsenRef, NLevels,     Int)
ACCESSOR_HEADER_GET1(CoarsenRef, NRefine,     Int)
ACCESSOR_HEADER_GET1(CoarsenRef, NTPoints,    Int)
ACCESSOR_HEADER_GET1(CoarsenRef, CTprior,     Real)
ACCESSOR_HEADER_GET1(CoarsenRef, CTstop,      Real)
ACCESSOR_HEADER_GET1(CoarsenRef, FTprior,     Real)
ACCESSOR_HEADER_GET1(CoarsenRef, FTstop,      Real)
ACCESSOR_HEADER_GET5(CoarsenRef, TpriorTstop, Real, Real, Real, Real, Real)

/*--------------------------------------------------------------------------
 * StepStatus Prototypes: They just wrap the corresponding Status accessors
 *--------------------------------------------------------------------------*/

ACCESSOR_HEADER_GET1(Step, T,             Real)
ACCESSOR_HEADER_GET1(Step, TIndex,        Int)
ACCESSOR_HEADER_GET1(Step, Iter,          Int)
ACCESSOR_HEADER_GET1(Step, Level,         Int)
ACCESSOR_HEADER_GET1(Step, NLevels,       Int)
ACCESSOR_HEADER_GET1(Step, NRefine,       Int)
ACCESSOR_HEADER_GET1(Step, NTPoints,      Int)
ACCESSOR_HEADER_GET1(Step, Tstop,         Real)
ACCESSOR_HEADER_GET2(Step, TstartTstop,   Real, Real)
ACCESSOR_HEADER_GET1(Step, Tol,           Real)
ACCESSOR_HEADER_GET2(Step, RNorms,        Int,  Real)
ACCESSOR_HEADER_GET1(Step, OldFineTolx,   Real)
ACCESSOR_HEADER_SET1(Step, OldFineTolx,   Real)
ACCESSOR_HEADER_SET1(Step, TightFineTolx, Real)
ACCESSOR_HEADER_SET1(Step, RFactor,       Real)
ACCESSOR_HEADER_SET1(Step, RSpace,        Real)
<<<<<<< HEAD
ACCESSOR_HEADER_GET1(Step, Done,          Int)
=======
ACCESSOR_HEADER_GET1(Step, SingleErrorEstStep, Real)
>>>>>>> 61585331

/*--------------------------------------------------------------------------
 * BufferStatus Prototypes: They just wrap the corresponding Status accessors
 *--------------------------------------------------------------------------*/

ACCESSOR_HEADER_GET1(Buffer, MessageType, Int)
ACCESSOR_HEADER_SET1(Buffer, Size,        Real)

/*--------------------------------------------------------------------------
 * ObjectiveStatus Prototypes: They just wrap the corresponding Status accessors
 *--------------------------------------------------------------------------*/

ACCESSOR_HEADER_GET1(Objective, T,             Real)
ACCESSOR_HEADER_GET1(Objective, TIndex,        Int)
ACCESSOR_HEADER_GET1(Objective, Iter,          Int)
ACCESSOR_HEADER_GET1(Objective, Level,         Int)
ACCESSOR_HEADER_GET1(Objective, NLevels,       Int)
ACCESSOR_HEADER_GET1(Objective, NRefine,       Int)
ACCESSOR_HEADER_GET1(Objective, NTPoints,      Int)
ACCESSOR_HEADER_GET1(Objective, Tol,           Real)


/** @}*/


/*--------------------------------------------------------------------------
 * Macros 
 *--------------------------------------------------------------------------*/
/** \defgroup braidstatusmacros XBraid status macros
 *  \ingroup userinterface
 * Macros defining Status values that the user can obtain during runtime, which will
 * tell the user where in Braid the current cycle is, e.g. in the FInterp function.
 *  @{
 */

/** When CallingFunction equals 0, Braid is in FInterp */
#define braid_ASCaller_FInterp   0
/** When CallingFunction equals 0, Braid is in FRestrict */
#define braid_ASCaller_FRestrict 1
/** When CallingFunction equals 0, Braid is in FRefine */
#define braid_ASCaller_FRefine   2
/** When CallingFunction equals 0, Braid is in FAccess */
#define braid_ASCaller_FAccess   3
/** When CallingFunction equals 4, Braid is inside FRefine after the new finest
 * level has been initialized */
#define braid_ASCaller_FRefine_AfterInitHier   4
/** When CallingFunction equals 5, Braid is at the top of the cycle */
#define braid_ASCaller_Drive_TopCycle   5
/** When CallingFunction equals 6, Braid is in FCrelax */
#define braid_ASCaller_FCRelax 6

/** @}*/


#ifdef __cplusplus
}
#endif

#endif


<|MERGE_RESOLUTION|>--- conflicted
+++ resolved
@@ -616,11 +616,8 @@
 ACCESSOR_HEADER_SET1(Step, TightFineTolx, Real)
 ACCESSOR_HEADER_SET1(Step, RFactor,       Real)
 ACCESSOR_HEADER_SET1(Step, RSpace,        Real)
-<<<<<<< HEAD
 ACCESSOR_HEADER_GET1(Step, Done,          Int)
-=======
 ACCESSOR_HEADER_GET1(Step, SingleErrorEstStep, Real)
->>>>>>> 61585331
 
 /*--------------------------------------------------------------------------
  * BufferStatus Prototypes: They just wrap the corresponding Status accessors
