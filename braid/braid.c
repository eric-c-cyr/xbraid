/*BHEADER**********************************************************************
 * Copyright (c) 2013, Lawrence Livermore National Security, LLC.
 * Produced at the Lawrence Livermore National Laboratory. Written by
 * Jacob Schroder, Rob Falgout, Tzanio Kolev, Ulrike Yang, Veselin
 * Dobrev, et al. LLNL-CODE-660355. All rights reserved.
 *
 * This file is part of XBraid. For support, post issues to the XBraid Github page.
 *
 * This program is free software; you can redistribute it and/or modify it under
 * the terms of the GNU General Public License (as published by the Free Software
 * Foundation) version 2.1 dated February 1999.
 *
 * This program is distributed in the hope that it will be useful, but WITHOUT ANY
 * WARRANTY; without even the IMPLIED WARRANTY OF MERCHANTABILITY or FITNESS FOR A
 * PARTICULAR PURPOSE. See the terms and conditions of the GNU General Public
 * License for more details.
 *
 * You should have received a copy of the GNU Lesser General Public License along
 * with this program; if not, write to the Free Software Foundation, Inc., 59
 * Temple Place, Suite 330, Boston, MA 02111-1307 USA
 *
 ***********************************************************************EHEADER*/

/** \file braid.c
 * \brief Source code for user interface routines.  See braid.h for more information.
 *
 */

#include "_braid.h"
#include "braid_defs.h"
#include "_braid_tape.h"
#include "_util.h"
#include "_braid_base.h"
#include "_braid_status.h"

#ifndef DEBUG
#define DEBUG 0
#endif

/*--------------------------------------------------------------------------
 * Cycle state structure
 *--------------------------------------------------------------------------*/

typedef struct
{
   braid_Int  down;
   braid_Int  try_refine;
   braid_Int  fmglevel;
   braid_Int  fmg_Vcyc;
   FILE      *outfile;

} _braid_CycleState;

/*--------------------------------------------------------------------------
 * This is a locally scoped helper function for braid_Drive(), not a user
 * function.
 *--------------------------------------------------------------------------*/

braid_Int
_braid_DriveInitCycle(braid_Core          core,
                      _braid_CycleState  *cycle_ptr)
{
   braid_Int  myid       = _braid_CoreElt(core, myid_world);
   braid_Int  fmg        = _braid_CoreElt(core, fmg);
   braid_Int  nfmg       = _braid_CoreElt(core, nfmg);
   braid_Int  nlevels    = _braid_CoreElt(core, nlevels);
   braid_Int  io_level   = _braid_CoreElt(core, io_level);

   _braid_CycleState  cycle;

   cycle.down       = 1;
   cycle.try_refine = 0;
   cycle.fmglevel   = 0;
   cycle.fmg_Vcyc   = 0;

   if (fmg && (nfmg != 0))
   {
      cycle.fmglevel = nlevels-1;
   }

   /* Open cycle output file */
   if (myid == 0 && io_level>=1)
   {
      cycle.outfile = fopen("braid.out.cycle", "w");
   }

   *cycle_ptr = cycle;

   return _braid_error_flag;
}

/*--------------------------------------------------------------------------
 * This is a locally scoped helper function for braid_Drive(), not a user
 * function.
 *
 * This routine determines the cycle direction (down or up) based on the current
 * grid level, iteration number, and cycle state.  The resulting cycle direction
 * is expected to produce three basic actions as follows:
 *
 *   Direction   Level                 Expected Action
 *   down        0...(nlevels-2)       relaxation/restriction
 *   up          1...(nlevels-1)       interpolation
 *   up          0                     refine or check convergence
 *--------------------------------------------------------------------------*/

braid_Int
_braid_DriveUpdateCycle(braid_Core          core,
                        braid_Int           level,
                        braid_Int           iter,
                        _braid_CycleState  *cycle_ptr)
{
   braid_Int      myid      = _braid_CoreElt(core, myid_world);
   braid_Int      fmg       = _braid_CoreElt(core, fmg);
   braid_Int      nfmg      = _braid_CoreElt(core, nfmg);
   braid_Int      nfmg_Vcyc = _braid_CoreElt(core, nfmg_Vcyc);
   braid_Int      nlevels   = _braid_CoreElt(core, nlevels);
   braid_Int      io_level  = _braid_CoreElt(core, io_level);
   _braid_CycleState  cycle = *cycle_ptr;
   braid_Real     rnorm;

   _braid_GetRNorm(core, -1, &rnorm);

   if (cycle.down)
   {
      /* Down cycle */

      /* If we are on the coarsest grid, go up */
      if (level == (nlevels-1))
      {
         cycle.down = 0;
      }
   }

   if (!cycle.down)
   {
      /* Up cycle */

      if (level > 0)
      {
         /* If we are not on the finest grid and we are doing F-cycles, make
          * sure we do nfmg_Vcyc V-cycles at each grid level */
         if (level < cycle.fmglevel)
         {
            cycle.fmg_Vcyc++;
            if ( cycle.fmg_Vcyc == nfmg_Vcyc )
            {
               cycle.fmg_Vcyc = 0;
               cycle.fmglevel--;
            }

            cycle.down = 1;
         }
      }
      else
      {
         /* If we are on the finest grid, first try to refine, then go down */
         if (!cycle.try_refine || nlevels == 1)
         {
            cycle.try_refine = 1;
         }
         else
         {
            /* Reset fmglevel if not done doing fmg */
            if (fmg && (nfmg != iter))
            {
               cycle.fmglevel = nlevels-1;
            }

            cycle.try_refine = 0;
            cycle.down = 1;
         }
      }
   }

   /* Print to cycle output file */
   if (myid == 0 && io_level>=1)
   {
      braid_Int            nrefine = _braid_CoreElt(core, nrefine);
      braid_Int            gupper  = _braid_CoreElt(core, gupper);
      braid_Real           tol     = _braid_CoreElt(core, tol);
      braid_Int            rtol    = _braid_CoreElt(core, rtol);
      braid_PtFcnResidual  fullres = _braid_CoreElt(core, full_rnorm_res);
      braid_Real           rnorm0;

      /* If using a relative tolerance, adjust tol */
      if (rtol)
      {
         if (fullres != NULL) {
            rnorm0 = _braid_CoreElt(core, full_rnorm0);
         }
         else {
            rnorm0 = _braid_CoreElt(core, rnorm0);
         }
         tol *= rnorm0;
      }

      _braid_ParFprintfFlush(cycle.outfile, myid, "%d %d %d %d %1.15e %1.15e\n",
                             level, nrefine, iter, gupper, rnorm, tol);
   }

   *cycle_ptr = cycle;

   return _braid_error_flag;
}

/*--------------------------------------------------------------------------
 * This is a locally scoped helper function for braid_Drive(), not a user
 * function.
 *--------------------------------------------------------------------------*/

braid_Int
_braid_DriveEndCycle(braid_Core          core,
                     _braid_CycleState  *cycle_ptr)
{
   braid_Int  myid     = _braid_CoreElt(core, myid_world);
   braid_Int  io_level = _braid_CoreElt(core, io_level);

   _braid_CycleState  cycle = *cycle_ptr;

   /* Close cycle output file */
   if (myid == 0 && io_level>=1)
   {
      fclose(cycle.outfile);
   }

   *cycle_ptr = cycle;

   return _braid_error_flag;
}

/*--------------------------------------------------------------------------
 * This is a locally scoped helper function for braid_Drive(), not a user
 * function.
 *--------------------------------------------------------------------------*/

braid_Int
_braid_DriveCheckConvergence(braid_Core  core,
                             braid_Int   iter,
                             braid_Int  *done_ptr)
{
   braid_Int            myid            = _braid_CoreElt(core, myid_world);
   braid_Real           tol             = _braid_CoreElt(core, tol);
   braid_Int            rtol            = _braid_CoreElt(core, rtol);
   braid_Int            max_iter        = _braid_CoreElt(core, max_iter);
   braid_PtFcnResidual  fullres         = _braid_CoreElt(core, full_rnorm_res);
   braid_Int            tight_fine_tolx = _braid_CoreElt(core, tight_fine_tolx);
   braid_Optim          optim           = _braid_CoreElt(core, optim);
   braid_Int            adjoint         = _braid_CoreElt(core, adjoint);
   braid_Int            obj_only        = _braid_CoreElt(core, obj_only);
   braid_Real           rnorm, rnorm0;
   braid_Real           rnorm_adj, rnorm0_adj;
   braid_Real           tol_adj, rtol_adj;

   braid_Int            done = *done_ptr;

   /* Use the full rnorm, if provided */
   if (fullres != NULL)
   {
      _braid_GetFullRNorm(core, -1, &rnorm);
      rnorm0 = _braid_CoreElt(core, full_rnorm0);
   }
   else
   {
      _braid_GetRNorm(core, -1, &rnorm);
      rnorm0 = _braid_CoreElt(core, rnorm0);
   }

   if ( adjoint )
   {
      /* Store state norm in the optimization structure */
      optim->rnorm  = rnorm;
      optim->rnorm0 = rnorm0;

      /* Get information from the optim structure */
      rnorm_adj  = optim->rnorm_adj;
      rnorm0_adj = optim->rnorm0_adj;
      tol_adj    = optim->tol_adj;
      rtol_adj   = optim->rtol_adj;
   }

   /* If using a relative tolerance, adjust tol */
   if (rtol)
   {
      tol *= rnorm0;
   }
   if ( adjoint )
   {
      if (rtol_adj)
      {
         tol_adj  *= rnorm0_adj;
      }
   }

   if ( (rnorm != braid_INVALID_RNORM) && (rnorm < tol) && (tight_fine_tolx == 1) )
   {
      done = 1;

      if ( adjoint && !obj_only )
      {
         /* Keep iterating, if adjoint not converged yet. */
         if ( ! (rnorm_adj < tol_adj) )
         {
            done = 0;
         }
      }
   }
   else if ( braid_isnan(rnorm) )
   {
      if (myid == 0)
      {
         _braid_printf("  Braid: Iterations diverged.\n");
      }
      done = 1;
   }
   else if ( adjoint && braid_isnan(rnorm_adj) )
   {
      if (myid == 0)
      {
         _braid_printf("  Braid: Adjoint iterations diverged.\n");
      }
      done = 1;
   }

   if (iter == max_iter-1 )
   {
      if (myid == 0)
      {
         _braid_printf("  Braid: Max. iterations reached.\n\n");
      }
      done = 1;
   }

   *done_ptr = done;

   return _braid_error_flag;
}

/*--------------------------------------------------------------------------
 * This is a locally scoped helper function for braid_Drive(), not a user
 * function.
 *--------------------------------------------------------------------------*/

braid_Int
_braid_DrivePrintStatus(braid_Core  core,
                        braid_Int   level,
                        braid_Int   iter,
                        braid_Int   refined,
                        braid_Real  localtime)
{
   braid_Int            myid            = _braid_CoreElt(core, myid_world);
   braid_PtFcnResidual  fullres         = _braid_CoreElt(core, full_rnorm_res);
   braid_Int            rstopped        = _braid_CoreElt(core, rstopped);
   braid_Int            print_level     = _braid_CoreElt(core, print_level);
   braid_Optim          optim;
   braid_Real           rnorm, rnorm_prev, cfactor, wtime;
   braid_Real           rnorm_adj, objective;

   /* If my processor is not 0, or if print_level is not set high enough, return */
   if ((myid != 0) || (print_level < 1))
   {
      return _braid_error_flag;
   }

   wtime = MPI_Wtime() - localtime;

   if (_braid_CoreElt(core, adjoint))
   {
      optim     = _braid_CoreElt(core, optim);
      rnorm_adj = optim->rnorm_adj;
      objective = optim->objective;
      if (_braid_CoreElt(core, obj_only))
      {
         rnorm_adj = -1.0;
      }
   }

   _braid_GetRNorm(core, -1, &rnorm);
   _braid_GetRNorm(core, -2, &rnorm_prev);
   cfactor = 1.0;
   if (rnorm_prev != braid_INVALID_RNORM)
   {
      cfactor = rnorm / rnorm_prev;
   }
   if (rnorm != braid_INVALID_RNORM)
   {
      if (!_braid_CoreElt(core, adjoint))
      {
         _braid_printf("  Braid: || r_%d || = %1.6e, conv factor = %1.2e, wall time = %1.2e\n",
                       iter, rnorm, cfactor, wtime);
      }
      else
      {
         _braid_printf("  Braid: %3d  %1.6e  %1.6e  %1.8e\n", iter, rnorm, rnorm_adj, objective);
      }
   }
   else
   {
      _braid_printf("  Braid: || r_%d || not available, wall time = %1.2e\n", iter, wtime);
   }

   if (fullres != NULL)
   {
      _braid_GetFullRNorm(core, -1, &rnorm);
      _braid_GetFullRNorm(core, -2, &rnorm_prev);
      cfactor = 1.0;
      if (rnorm_prev != braid_INVALID_RNORM)
      {
         cfactor = rnorm / rnorm_prev;
      }
      if (rnorm != braid_INVALID_RNORM)
      {
         _braid_printf("  Braid: Full || r_%d || = %1.6e, conv factor = %1.2e\n",
                       iter, rnorm, cfactor);
      }
   }

   if (refined == 1)
   {
      _braid_printf("  Braid: Temporal refinement occurred, %d time steps\n",
                    _braid_CoreElt(core, gupper));
   }
   else if (refined == 2)
   {
      _braid_printf(" Braid: Spatial refinement occured, %d time steps\n",
                    _braid_CoreElt(core, gupper));
   }

   if ((rstopped > -1) && (rstopped == iter))
   {
      _braid_printf("  Braid: Temporal refinement stopped, %d time steps, %d refinements done\n",
                    _braid_CoreElt(core, gupper),
                    _braid_CoreElt(core, nrefine));
      _braid_printf("  Braid: Temporal refinement limits: time steps = %d, refinements = %d\n",
                    _braid_CoreElt(core, tpoints_cutoff),
                    _braid_CoreElt(core, max_refinements));
   }

   return _braid_error_flag;
}

/*--------------------------------------------------------------------------
 *--------------------------------------------------------------------------*/

braid_Int
braid_Drive(braid_Core  core)
{
   MPI_Comm             comm_world      = _braid_CoreElt(core, comm_world);
   braid_Int            myid            = _braid_CoreElt(core, myid_world);
   braid_Real           tstart          = _braid_CoreElt(core, tstart);
   braid_Real           tstop           = _braid_CoreElt(core, tstop);
   braid_Int            ntime           = _braid_CoreElt(core, ntime);
   braid_Int            skip            = _braid_CoreElt(core, skip);
   braid_Int            max_levels      = _braid_CoreElt(core, max_levels);
   braid_Int            warm_restart    = _braid_CoreElt(core, warm_restart);
   braid_Int            print_level     = _braid_CoreElt(core, print_level);
   braid_Int            access_level    = _braid_CoreElt(core, access_level);
   braid_App            app             = _braid_CoreElt(core, app);
   braid_PtFcnResidual  fullres         = _braid_CoreElt(core, full_rnorm_res);
   braid_Int            obj_only        = _braid_CoreElt(core, obj_only);
   braid_Int            adjoint         = _braid_CoreElt(core, adjoint);
   braid_Int            seq_soln        = _braid_CoreElt(core, seq_soln);
   braid_SyncStatus     sstatus         = (braid_SyncStatus)core;

   braid_Int     *nrels;
   braid_Int      nlevels;
   braid_Int      ilower, iupper, i;
   braid_Real    *ta;
   _braid_Grid   *grid;
   braid_Real     localtime, globaltime;
   braid_Real     rnorm_adj;

   /* Cycle state variables */
   _braid_CycleState  cycle;
   braid_Int          iter, level, done, refined;

   /* Check for non-supported adjoint features */
   if (adjoint)
   {
      _braid_AdjointFeatureCheck(core);
   }

   if (myid == 0 )
   {
      if (!warm_restart && print_level > 0)
      {
         _braid_printf("\n  Braid: Begin simulation, %d time steps\n",
                       _braid_CoreElt(core, gupper));
      }
      if ( adjoint && print_level > 0 )
      {
         if (_braid_CoreElt(core, max_levels) > 1)
         {
            _braid_printf("\n");
            _braid_printf("  Braid:      || r ||      || r_adj ||     Objective\n");
            _braid_printf("  Braid:---------------------------------------------\n");
         }
         else
         {
            _braid_printf("  Braid: Serial time-stepping. \n\n");
         }
      }
   }

   /* Start timer */
   localtime = MPI_Wtime();

   if ( !warm_restart )
   {
      /* Create fine grid */
      _braid_GetDistribution(core, &ilower, &iupper);
      _braid_GridInit(core, 0, ilower, iupper, &grid);

      /* Set t values */
      ta = _braid_GridElt(grid, ta);
      if ( _braid_CoreElt(core, tgrid) != NULL )
      {
         /* Call the user's time grid routine */
         _braid_BaseTimeGrid(core, app, ta, &ilower, &iupper);
      }
      else
      {
         for (i = ilower; i <= iupper; i++)
         {
            ta[i-ilower] = tstart + (((braid_Real)i)/ntime)*(tstop-tstart);
         }
      }

      /* Create a grid hierarchy */
      _braid_InitHierarchy(core, grid, 0);

      /* Set initial values */
      _braid_InitGuess(core, 0);
   }

   if ( adjoint)
   {
      if (!warm_restart)
      {
         /* Initialize and allocate the adjoint variables */
         _braid_InitAdjointVars(core, grid);
      }
      else
      {
         /* Prepare for next adjoint iteration in case of warm_restart */
         _braid_CoreElt(core, optim)->sum_user_obj  = 0.0;
         _braid_CoreElt(core, optim)->f_bar         = 0.0;
         if (!obj_only)
         {
            _braid_CoreFcn(core, reset_gradient)(_braid_CoreElt(core, app));
         }
      }

      if ( obj_only )
      {
         _braid_CoreElt(core, record) = 0;
      }
      else
      {
         _braid_CoreElt(core, record) = 1;
      }
   }

   /* Turn on warm_restart, so further calls to braid_drive() don't initialize the grid again. */
   _braid_CoreElt(core, warm_restart) = 1;

   /* Initialize cycle state */
   _braid_DriveInitCycle(core, &cycle);

   nlevels = _braid_CoreElt(core, nlevels);
   done  = 0;
   if (max_levels <= 1)
   {
      /* Just do sequential time marching */
      done = 1;
   }

   level = 0;
   if (skip)
   {
      /* Skip work on first down cycle */
      level = nlevels-1;
      _braid_CopyFineToCoarse(core);
   }

   iter = 0;
   _braid_CoreElt(core, niter) = iter;
   while (!done)
   {
      /* When there is just one grid level, do sequential time marching */
      /* RDF: Can this be done more efficiently?  It looks like this is needed
       * only to get the 'refine' factors, then the solve is recomputed in
       * either FRefine() or FAccess(). */
      if (nlevels == 1)
      {
         braid_Int  nrel0;
         nrels = _braid_CoreElt(core, nrels);
         nrel0 = nrels[0];
         nrels[0] = 1;
         _braid_FCRelax(core, 0);
         nrels[0] = nrel0;
         _braid_SetRNorm(core, -1, 0.0);
      }

      /* Update cycle state and direction based on level and iter */
      _braid_DriveUpdateCycle(core, level, iter, &cycle);

      if (cycle.down)
      {
         /* Down cycle */

         /* CF-relaxation */
         _braid_FCRelax(core, level);

         /* F-relax then restrict (note that FRestrict computes a new rnorm) */
         /* if adjoint: This computes the local objective function at each step on finest grid. */
         _braid_FRestrict(core, level);

         /* Compute full residual norm if requested */
         if ( (level == 0) &&  (fullres != NULL) )
         {
            braid_Real  full_rnorm;
            _braid_ComputeFullRNorm(core, level, &full_rnorm);
            _braid_SetFullRNorm(core, -1, full_rnorm);
         }

         level++;
      }
      else
      {
         /* Up cycle */

         if (level > 0)
         {
            /* Periodic coarsest grid solve */
            if ( (level == (nlevels-1)) && _braid_CoreElt(core, periodic) )
            {
               braid_Int  nrel;
               nrels = _braid_CoreElt(core, nrels);
               nrel  = nrels[level];
               nrels[level] = nrels[max_levels-1];
               _braid_FCRelax(core, level);
               nrels[level] = nrel;
            }

            /* F-relax then interpolate */
            _braid_FInterp(core, level);

            level--;
         }
         else
         {
            _braid_SyncStatusInit(iter, level, _braid_CoreElt(core, nrefine),
                                  _braid_CoreElt(core, gupper), done,
                                  braid_ASCaller_Drive_TopCycle, sstatus);
            _braid_Sync(core, sstatus);

            // Output the solution at the end of each cycle
            // Copy the rfactors because the call to FAccess will modify them
            if (access_level >= 2)
            {
               _braid_Grid **grids = _braid_CoreElt(core, grids);
               ilower = _braid_GridElt(grids[0], ilower);
               iupper = _braid_GridElt(grids[0], iupper);
               braid_Int *saved_rfactors = _braid_CTAlloc(braid_Int,iupper-ilower+2);
               braid_Int *rfactors       = _braid_CoreElt(core, rfactors);
               int ii,i;
               for (i=ilower; i<=iupper+1; i++)
               {
                  ii=i-ilower;
                  saved_rfactors[ii]=rfactors[ii];
               }
               _braid_FAccess(core, 0, 0);
               for (i=ilower; i<=iupper+1; i++)
               {
                  ii=i-ilower;
                  rfactors[ii]=saved_rfactors[ii];
               }
               _braid_TFree(saved_rfactors);
            }

            /* Finest grid - refine grid if desired */
            _braid_FRefine(core, &refined);

            nlevels = _braid_CoreElt(core, nlevels);

            // If we are done refining and doing a fixed point test,
            // then compute the sequential solution on the finest grid
            braid_Int rstopped = _braid_CoreElt(core, rstopped);
            if( (rstopped > -1) && (rstopped == iter) && (seq_soln == 1) )
            {
               _braid_InitGuess(core, 0);
            }

            if ( adjoint )
            {
               /* Compute the objective function */
               _braid_EvalObjective(core);

               /* Compute differentiated objective function */
               _braid_EvalObjective_diff(core);

               /* Set the adjoint seed at coarse points on level 0 */
               _braid_TapeSetSeed(core);

               /* Evaluate (and clear) the action tape */
               _braid_TapeEvaluate(core);

               /* Update adjoints and compute residual norm */
               _braid_UpdateAdjoint(core, &rnorm_adj);
               _braid_SetRNormAdjoint(core, iter, rnorm_adj);
            }

            /* Print current status */
            _braid_DrivePrintStatus(core, level, iter, refined, localtime);

            /* If no refinement was done, check for convergence */
            if (!refined)
            {
               /* Check convergence */
               _braid_DriveCheckConvergence(core, iter, &done);
            }

            if ( adjoint)
            {
               /* Prepare for the next iteration */
               _braid_CoreElt(core, optim)->sum_user_obj = 0.0;
               _braid_CoreElt(core, optim)->f_bar        = 0.0;

               if (!done && !obj_only)
               {
                  _braid_CoreFcn(core, reset_gradient)(_braid_CoreElt(core, app));
               }

               /* Reset the pointer to input variables */
               _braid_TapeResetInput(core);
            }

            /* Increase MGRIT iteration counter */
            if (!refined)
            {
               iter++;
               _braid_CoreElt(core, niter) = iter;
            }
         }
      }
   }

   /* By default, set the final residual norm to be the same as the previous */
   {
      braid_Real  rnorm;
      _braid_GetRNorm(core, -2, &rnorm);
      _braid_SetRNorm(core, -1, rnorm);
   }

   /* Compute final full residual norms if requested */
   if (fullres != NULL)
   {
      braid_Real  full_rnorm;
      _braid_ComputeFullRNorm(core, level, &full_rnorm);
      _braid_SetFullRNorm(core, -1, full_rnorm);
      /* JBS: Ben S wanted a final rnorm, we should move this final residual
       * computation to FAccess to save work */
      _braid_FRestrict(core, level);
   }

   /* Allow final access to Braid by carrying out an F-relax to generate points */
   /* Record it only if sequential time stepping */
   if (max_levels > 1)
   {
      _braid_CoreElt(core, record) = 0;
   }
   _braid_FAccess(core, 0, 1);

   /* If sequential time-marching, evaluate the tape */
   if ( adjoint && max_levels <= 1 )
   {
      /* Compute the objective function */
      _braid_EvalObjective(core);

      /* Compute differentiated objective function */
      _braid_EvalObjective_diff(core);

      /* Evaluate (and clear) the action tape */
      _braid_TapeEvaluate(core);
   }

   /* End cycle */
   _braid_DriveEndCycle(core, &cycle);

   /* Stop timer */
   localtime = MPI_Wtime() - localtime;
   MPI_Allreduce(&localtime, &globaltime, 1, braid_MPI_REAL, MPI_MAX, comm_world);
   _braid_CoreElt(core, localtime)  = localtime;
   _braid_CoreElt(core, globaltime) = globaltime;

   /* Print statistics for this run */
   if ( (print_level > 1) && (myid == 0) )
   {
      braid_PrintStats(core);
   }

   return _braid_error_flag;
}

/*--------------------------------------------------------------------------
 *--------------------------------------------------------------------------*/

braid_Int
braid_Init(MPI_Comm               comm_world,
           MPI_Comm               comm,
           braid_Real             tstart,
           braid_Real             tstop,
           braid_Int              ntime,
           braid_App              app,
           braid_PtFcnStep        step,
           braid_PtFcnInit        init,
           braid_PtFcnClone       clone,
           braid_PtFcnFree        free,
           braid_PtFcnSum         sum,
           braid_PtFcnSpatialNorm spatialnorm,
           braid_PtFcnAccess      access,
           braid_PtFcnBufSize     bufsize,
           braid_PtFcnBufPack     bufpack,
           braid_PtFcnBufUnpack   bufunpack,
           braid_Core            *core_ptr)
{
   _braid_Core           *core;

   /* Braid default values */
   braid_Int              cfdefault       = 2;              /* Default coarsening factor */
   braid_Int              nrdefault       = 1;              /* Default number of FC sweeps on each level */
   braid_Int              fmg             = 0;              /* Default fmg (0 is off) */
   braid_Int              nfmg            = -1;             /* Default fmg cycles is -1, indicating all fmg-cycles (if fmg=1) */
   braid_Int              nfmg_Vcyc       = 1;              /* Default num V-cycles at each fmg level is 1 */
   braid_Int              max_iter        = 100;            /* Default max_iter */
   braid_Int              max_levels      = 30;             /* Default max_levels */
   braid_Int              min_coarse      = 2;              /* Default min_coarse */
   braid_Int              seq_soln        = 0;              /* Default initial guess is from user's Init() function */
   braid_Int              print_level     = 2;              /* Default print level */
   braid_Int              io_level        = 1;              /* Default output-to-file level */
   braid_Int              access_level    = 1;              /* Default access level */
   braid_Int              tnorm           = 2;              /* Default temporal norm */
   braid_Real             tol             = 1.0e-09;        /* Default absolute tolerance */
   braid_Int              warm_restart    = 0;              /* Default is no warm restart */
   braid_Int              rtol            = 1;              /* Use relative tolerance */
   braid_Int              skip            = 1;              /* Default skip value, skips all work on first down-cycle */
   braid_Int              max_refinements = 200;            /* Maximum number of F-refinements */
   braid_Int              tpoints_cutoff  = braid_Int_Max;  /* Maximum number of time steps, controls FRefine()*/
   braid_Int              adjoint         = 0;              /* Default adjoint run: Turned off */
   braid_Int              record          = 0;              /* Default action recording: Turned off */
   braid_Int              obj_only        = 0;              /* Default objective only: Turned off */
   braid_Int              verbose_adj     = 0;              /* Default adjoint verbosity Turned off */

   braid_Int              myid_world,  myid;

   MPI_Comm_rank(comm_world, &myid_world);
   MPI_Comm_rank(comm, &myid);

   core = _braid_CTAlloc(_braid_Core, 1);

   _braid_CoreElt(core, comm_world)      = comm_world;
   _braid_CoreElt(core, comm)            = comm;
   _braid_CoreElt(core, myid_world)      = myid_world;
   _braid_CoreElt(core, myid)            = myid;
   _braid_CoreElt(core, tstart)          = tstart;
   _braid_CoreElt(core, tstop)           = tstop;
   _braid_CoreElt(core, ntime)           = ntime;
   _braid_CoreElt(core, app)             = app;

   _braid_CoreElt(core, step)            = step;
   _braid_CoreElt(core, init)            = init;
   _braid_CoreElt(core, sinit)           = NULL;
   _braid_CoreElt(core, clone)           = clone;
   _braid_CoreElt(core, sclone)          = NULL;
   _braid_CoreElt(core, free)            = free;
   _braid_CoreElt(core, sfree)           = NULL;
   _braid_CoreElt(core, sum)             = sum;
   _braid_CoreElt(core, spatialnorm)     = spatialnorm;
   _braid_CoreElt(core, access)          = access;
   _braid_CoreElt(core, bufsize)         = bufsize;
   _braid_CoreElt(core, bufpack)         = bufpack;
   _braid_CoreElt(core, bufunpack)       = bufunpack;
   _braid_CoreElt(core, residual)        = NULL;
   _braid_CoreElt(core, scoarsen)        = NULL;
   _braid_CoreElt(core, srefine)         = NULL;
   _braid_CoreElt(core, tgrid)           = NULL;
   _braid_CoreElt(core, sync)            = NULL;

   _braid_CoreElt(core, access_level)    = access_level;
   _braid_CoreElt(core, tnorm)           = tnorm;
   _braid_CoreElt(core, print_level)     = print_level;
   _braid_CoreElt(core, io_level)        = io_level;
   _braid_CoreElt(core, max_levels)      = 0; /* Set with SetMaxLevels() below */
   _braid_CoreElt(core, min_coarse)      = min_coarse;
   _braid_CoreElt(core, seq_soln)        = seq_soln;
   _braid_CoreElt(core, tol)             = tol;
   _braid_CoreElt(core, rtol)            = rtol;
   _braid_CoreElt(core, warm_restart)    = warm_restart;

   _braid_CoreElt(core, nrels)           = NULL; /* Set with SetMaxLevels() below */
   _braid_CoreElt(core, nrdefault)       = nrdefault;

   _braid_CoreElt(core, cfactors)        = NULL; /* Set with SetMaxLevels() below */
   _braid_CoreElt(core, cfdefault)       = cfdefault;

   _braid_CoreElt(core, max_iter)        = 0; /* Set with SetMaxIter() below */
   _braid_CoreElt(core, niter)           = 0;
   _braid_CoreElt(core, fmg)             = fmg;
   _braid_CoreElt(core, nfmg)            = nfmg;
   _braid_CoreElt(core, nfmg_Vcyc)       = nfmg_Vcyc;

   _braid_CoreElt(core, storage)         = -1;            /* only store C-points */
   _braid_CoreElt(core, useshell)        = 0;

   _braid_CoreElt(core, gupper)          = 0; /* Set with SetPeriodic() below */

   _braid_CoreElt(core, refine)          = 0; /* Time refinement off by default */
   _braid_CoreElt(core, rfactors)        = NULL;
   _braid_CoreElt(core, rdtvalues)       = NULL;
   _braid_CoreElt(core, r_space)         = 0;
   _braid_CoreElt(core, rstopped)        = -1;
   _braid_CoreElt(core, nrefine)         = 0;
   _braid_CoreElt(core, max_refinements) = max_refinements;
   _braid_CoreElt(core, tpoints_cutoff)  = tpoints_cutoff;

   _braid_CoreElt(core, nlevels)         = 0;
   _braid_CoreElt(core, grids)           = NULL; /* Set with SetMaxLevels() below */

   _braid_CoreElt(core, skip)            = skip;

   _braid_CoreElt(core, adjoint)               = adjoint;
   _braid_CoreElt(core, record)                = record;
   _braid_CoreElt(core, obj_only)              = obj_only;
   _braid_CoreElt(core, verbose_adj)           = verbose_adj;
   _braid_CoreElt(core, actionTape)            = NULL;
   _braid_CoreElt(core, userVectorTape)        = NULL;
   _braid_CoreElt(core, barTape)               = NULL;
   _braid_CoreElt(core, optim)                 = NULL;
   _braid_CoreElt(core, objectiveT)            = NULL;
   _braid_CoreElt(core, objT_diff)             = NULL;
   _braid_CoreElt(core, step_diff)             = NULL;
   _braid_CoreElt(core, reset_gradient)        = NULL;
   _braid_CoreElt(core, postprocess_obj)       = NULL;
   _braid_CoreElt(core, postprocess_obj_diff)  = NULL;

   /* Residual history and accuracy tracking for StepStatus*/
   _braid_CoreElt(core, rnorm0)              = braid_INVALID_RNORM;
   _braid_CoreElt(core, rnorms)              = NULL; /* Set with SetMaxIter() below */
   _braid_CoreElt(core, full_rnorm_res)      = NULL;
   _braid_CoreElt(core, full_rnorm0)         = braid_INVALID_RNORM;
   _braid_CoreElt(core, full_rnorms)         = NULL; /* Set with SetMaxIter() below */
   _braid_CoreElt(core, old_fine_tolx)       = -1.0;
   _braid_CoreElt(core, tight_fine_tolx)     = 1;

   braid_SetMaxLevels(core, max_levels);
   braid_SetMaxIter(core, max_iter);
   braid_SetPeriodic(core, 0);

   *core_ptr = core;

   return _braid_error_flag;
}

/*--------------------------------------------------------------------------
 *--------------------------------------------------------------------------*/
braid_Int
braid_InitAdjoint(braid_PtFcnObjectiveT        objectiveT,
                  braid_PtFcnObjectiveTDiff    objT_diff,
                  braid_PtFcnStepDiff          step_diff,
                  braid_PtFcnResetGradient     reset_gradient,
                  braid_Core                  *core_ptr)
{
   braid_Optim          optim;

   /* Set adjoint flags */
   _braid_CoreElt(*core_ptr, adjoint)      = 1;
   _braid_CoreElt(*core_ptr, record)       = 1;
   _braid_CoreElt(*core_ptr, skip)         = 0;

   /* Define default values */
   braid_Real  tstart_obj     = _braid_CoreElt(*core_ptr, tstart);
   braid_Real  tstop_obj      = _braid_CoreElt(*core_ptr, tstop);
   braid_Real  tol_adj        = 1e-6;
   braid_Int   rtol_adj       = 1;

   /* Allocate memory for the optimization structure */
   optim = (struct _braid_Optimization_struct*) malloc(sizeof(struct _braid_Optimization_struct));

   /* Set optimization variables */
   optim->adjoints       = NULL;    /* will be allocated in InitAdjointVars() */
   optim->tapeinput      = NULL;    /* will be allocated in InitAdjointVars() */
   optim->sendbuffer     = NULL;    /* will be allocated in InitAdjointVars() */
   optim->request        = NULL;    /* will be allocated in InitAdjointVars() */
   optim->objective      = 0.0;
   optim->sum_user_obj   = 0.0;
   optim->f_bar          = 0.0;
   optim->tstart_obj     = tstart_obj;
   optim->tstop_obj      = tstop_obj;
   optim->tol_adj        = tol_adj;
   optim->rtol_adj       = rtol_adj;
   optim->rnorm_adj      = braid_INVALID_RNORM;
   optim->rnorm0_adj     = braid_INVALID_RNORM;
   optim->rnorm          = braid_INVALID_RNORM;
   optim->rnorm0         = braid_INVALID_RNORM;

   /* Store the optim structure in the core */
   _braid_CoreElt( *core_ptr, optim) = optim;

   /* Initialize the tapes */
   _braid_TapeInit( _braid_CoreElt(*core_ptr, actionTape) );
   _braid_TapeInit( _braid_CoreElt(*core_ptr, userVectorTape) );
   _braid_TapeInit( _braid_CoreElt(*core_ptr, barTape) );

   /* Set the user functions */
   _braid_CoreElt(*core_ptr, objectiveT)     = objectiveT;
   _braid_CoreElt(*core_ptr, step_diff)      = step_diff;
   _braid_CoreElt(*core_ptr, objT_diff)      = objT_diff;
   _braid_CoreElt(*core_ptr, reset_gradient) = reset_gradient;

   return _braid_error_flag;
}

/*--------------------------------------------------------------------------
 *--------------------------------------------------------------------------*/

braid_Int
braid_Destroy(braid_Core  core)
{
   if (core)
   {
      braid_Int               nlevels    = _braid_CoreElt(core, nlevels);
      _braid_Grid           **grids      = _braid_CoreElt(core, grids);
      braid_Int               level;

      _braid_TFree(_braid_CoreElt(core, nrels));
      _braid_TFree(_braid_CoreElt(core, rnorms));
      _braid_TFree(_braid_CoreElt(core, full_rnorms));
      _braid_TFree(_braid_CoreElt(core, cfactors));
      _braid_TFree(_braid_CoreElt(core, rfactors));
      _braid_TFree(_braid_CoreElt(core, tnorm_a));
<<<<<<< HEAD
=======
      _braid_TFree(_braid_CoreElt(core, rdtvalues));
>>>>>>> 8a30131d

      /* Destroy the optimization structure */
      _braid_CoreElt(core, record) = 0;
      if (_braid_CoreElt(core, adjoint))
      {
         _braid_OptimDestroy( core );
         _braid_TFree(_braid_CoreElt(core, optim));
      }

      for (level = 0; level < nlevels; level++)
      {
         _braid_GridDestroy(core, grids[level]);
      }
      _braid_TFree(grids);

      _braid_TFree(core);
   }

   if (_braid_printfile != NULL)
   {
      fclose(_braid_printfile);
   }

   return _braid_error_flag;
}

/*--------------------------------------------------------------------------
 *--------------------------------------------------------------------------*/

braid_Int
braid_PrintStats(braid_Core  core)
{
   braid_Int     myid          = _braid_CoreElt(core, myid_world);
   braid_Real    tstart        = _braid_CoreElt(core, tstart);
   braid_Real    tstop         = _braid_CoreElt(core, tstop);
   braid_Int     gupper        = _braid_CoreElt(core, gupper);
   braid_Int     max_levels    = _braid_CoreElt(core, max_levels);
   braid_Int     min_coarse    = _braid_CoreElt(core, min_coarse);
   braid_Int     seq_soln      = _braid_CoreElt(core, seq_soln);
   braid_Int     storage       = _braid_CoreElt(core, storage);
   braid_Real    tol           = _braid_CoreElt(core, tol);
   braid_Int     rtol          = _braid_CoreElt(core, rtol);
   braid_Int    *nrels         = _braid_CoreElt(core, nrels);
   /*braid_Int    *cfactors     = _braid_CoreElt(core, cfactors);*/
   braid_Int     max_iter      = _braid_CoreElt(core, max_iter);
   braid_Int     nrefine       = _braid_CoreElt(core, nrefine);
   braid_Int     niter         = _braid_CoreElt(core, niter);
   braid_Int     nlevels       = _braid_CoreElt(core, nlevels);
   braid_Int     tnorm         = _braid_CoreElt(core, tnorm);
   braid_Int     fmg           = _braid_CoreElt(core, fmg);
   braid_Int     nfmg          = _braid_CoreElt(core, nfmg);
   braid_Int     nfmg_Vcyc     = _braid_CoreElt(core, nfmg_Vcyc);
   braid_Int     access_level  = _braid_CoreElt(core, access_level);
   braid_Int     print_level   = _braid_CoreElt(core, print_level);
   braid_Int     skip          = _braid_CoreElt(core, skip);
   braid_Real    globaltime    = _braid_CoreElt(core, globaltime);
   braid_PtFcnResidual fullres = _braid_CoreElt(core, full_rnorm_res);
   _braid_Grid **grids         = _braid_CoreElt(core, grids);
   braid_Int     adjoint       = _braid_CoreElt(core, adjoint);
   braid_Optim   optim         = _braid_CoreElt(core, optim);

   braid_Real    tol_adj;
   braid_Int     rtol_adj;
   braid_Real    rnorm, rnorm_adj;
   braid_Int     level;

   if (adjoint)
   {
      tol_adj   = optim->tol_adj;
      rtol_adj  = optim->rtol_adj;
      rnorm_adj = optim->rnorm_adj;
   }

   _braid_GetRNorm(core, -1, &rnorm);

   if ( myid == 0 )
   {
      _braid_printf("\n");
      _braid_printf("  Braid Solver Stats:\n");
      _braid_printf("  start time = %e\n", tstart);
      _braid_printf("  stop time  = %e\n", tstop);
      _braid_printf("  time steps = %d\n", gupper);
      _braid_printf("\n");
      _braid_printf("  use seq soln?         = %d\n", seq_soln);
      _braid_printf("  storage               = %d\n", storage);
      _braid_printf("\n");

      _braid_printf("  max iterations        = %d\n", max_iter);
      _braid_printf("  iterations            = %d\n", niter);
      _braid_printf("\n");

      if ( adjoint )
      {
         _braid_printf("  state   residual norm =  %e", rnorm);
         if ( rtol ) _braid_printf("  (-> rel. stopping tol. = %1.2e)\n", tol);
         else        _braid_printf("  (-> abs. stopping tol. = %1.2e)\n", tol);
         _braid_printf("  adjoint residual norm =  %e", rnorm_adj);
         if (rtol_adj ) _braid_printf("  (-> rel. stopping tol. = %1.2e)\n", tol_adj);
         else           _braid_printf("  (-> abs. stopping tol. = %1.2e)\n", tol_adj);
      }
      else
      {
         _braid_printf("  residual norm         = %e\n", rnorm);
         _braid_printf("  stopping tolerance    = %e\n", tol);
         _braid_printf("  use relative tol?     = %d\n", rtol);
      }

      if (tnorm == 1)
      {
         _braid_printf("                                          --> 1-norm TemporalNorm \n");
      }
      else if (tnorm == 2)
      {
         _braid_printf("                                          --> 2-norm TemporalNorm \n");
      }
      else if (tnorm == 3)
      {
         _braid_printf("                                          --> Inf-norm TemporalNorm \n");
      }
      if (fullres != NULL)
      {
         _braid_GetFullRNorm(core, -1, &rnorm);
         _braid_printf("  Global res 2-norm     = %e\n", rnorm);
      }

      _braid_printf("\n");
      _braid_printf("  use fmg?              = %d\n", fmg);
      if ( fmg )
      {
         _braid_printf("  V-cycles / FMG level  = %d\n", nfmg_Vcyc);
         if ( nfmg != -1 )
         {
            _braid_printf("  number fmg cycles     = %d\n", nfmg);
         }
         else
         {
            _braid_printf("  fmg-cycles for all iteratons\n");
         }
      }
      _braid_printf("  access_level          = %d\n", access_level);
      _braid_printf("  print_level           = %d\n\n", print_level);
      _braid_printf("  max number of levels  = %d\n", max_levels);
      _braid_printf("  min coarse            = %d\n", min_coarse);
      _braid_printf("  number of levels      = %d\n", nlevels);
      _braid_printf("  skip down cycle       = %d\n", skip);
      _braid_printf("  number of refinements = %d\n", nrefine);
      _braid_printf("\n");
      _braid_printf("  level   time-pts   cfactor   nrelax\n");
      for (level = 0; level < nlevels-1; level++)
      {
         _braid_printf("  % 5d  % 8d  % 7d   % 6d\n",
                       level, _braid_GridElt(grids[level], gupper),
                       _braid_GridElt(grids[level], cfactor), nrels[level]);
      }
      /* Print out coarsest level information */
      _braid_printf("  % 5d  % 8d  \n",
                    level, _braid_GridElt(grids[level], gupper) );
      _braid_printf("\n");
      _braid_printf("  wall time = %f\n", globaltime);
      _braid_printf("\n");
   }

   return _braid_error_flag;
}

/*--------------------------------------------------------------------------
 *--------------------------------------------------------------------------*/

braid_Int
braid_SetMaxLevels(braid_Core  core,
                   braid_Int   max_levels)
{
   braid_Int              old_max_levels = _braid_CoreElt(core, max_levels);
   braid_Int             *nrels          = _braid_CoreElt(core, nrels);
   braid_Int             *cfactors       = _braid_CoreElt(core, cfactors);
   _braid_Grid          **grids          = _braid_CoreElt(core, grids);
   braid_Int              level;

   _braid_CoreElt(core, max_levels) = max_levels;

   nrels = _braid_TReAlloc(nrels, braid_Int, max_levels);
   cfactors = _braid_TReAlloc(cfactors, braid_Int, max_levels);
   grids    = _braid_TReAlloc(grids, _braid_Grid *, max_levels);
   for (level = old_max_levels; level < max_levels; level++)
   {
      nrels[level]    = -1;
      cfactors[level] = 0;
      grids[level]    = NULL;
   }
   _braid_CoreElt(core, nrels)    = nrels;
   _braid_CoreElt(core, cfactors) = cfactors;
   _braid_CoreElt(core, grids)    = grids;

   return _braid_error_flag;
}

/*--------------------------------------------------------------------------
 *--------------------------------------------------------------------------*/

braid_Int
braid_SetSkip(braid_Core  core,
              braid_Int   skip)
{
   /* Do not set skip=1 if we do sequential integration first */
   if (_braid_CoreElt(core, seq_soln) == 0)
      _braid_CoreElt(core, skip) = skip;
   else if (skip == 1)
      _braid_printf("  Braid: The skip option is not compatible with SeqSoln option\n");

   return _braid_error_flag;
}

/*--------------------------------------------------------------------------
 *--------------------------------------------------------------------------*/

braid_Int
braid_SetMinCoarse(braid_Core  core,
                   braid_Int   min_coarse)
{
   _braid_CoreElt(core, min_coarse) = min_coarse;

   return _braid_error_flag;
}

/*--------------------------------------------------------------------------
 *--------------------------------------------------------------------------*/

braid_Int
braid_SetPrintLevel(braid_Core  core,
                    braid_Int   print_level)
{
   _braid_CoreElt(core, print_level) = print_level;

   return _braid_error_flag;
}

/*--------------------------------------------------------------------------
 *--------------------------------------------------------------------------*/

braid_Int
braid_SetFileIOLevel(braid_Core  core,
                     braid_Int   io_level)
{
   _braid_CoreElt(core, io_level) = io_level;

   return _braid_error_flag;
}

/*--------------------------------------------------------------------------
 *--------------------------------------------------------------------------*/

braid_Int
braid_SetPrintFile(braid_Core     core,
                   const char    *printfile_name)
{
   braid_Int  myid = _braid_CoreElt(core, myid_world);

   if (myid == 0)
   {
      if ((_braid_printfile = fopen(printfile_name, "w")) == NULL)
      {
         printf("  Braid: Error: can't open output file %s\n", printfile_name);
         exit(1);
      }
   }

   return _braid_error_flag;
}

/*--------------------------------------------------------------------------
 *--------------------------------------------------------------------------*/

braid_Int
braid_SetDefaultPrintFile(braid_Core     core)
{
   const char fname[] = "braid_runtime.out";
   braid_SetPrintFile(core, fname);
   return _braid_error_flag;
}

/*--------------------------------------------------------------------------
 *--------------------------------------------------------------------------*/

braid_Int
braid_SetAccessLevel(braid_Core  core,
                     braid_Int   access_level)
{
   _braid_CoreElt(core, access_level) = access_level;

   return _braid_error_flag;
}

/*--------------------------------------------------------------------------
 *--------------------------------------------------------------------------*/

braid_Int
braid_SplitCommworld(const MPI_Comm  *comm_world,
                     braid_Int       px,
                     MPI_Comm        *comm_x,
                     MPI_Comm        *comm_t)
{
   braid_Int myid, xcolor, tcolor;

   /* Create communicators for the time and space dimensions */
   /* The communicators are based on colors and keys (= myid) */
   MPI_Comm_rank( *comm_world, &myid );
   xcolor = myid / px;
   tcolor = myid % px;

   MPI_Comm_split( *comm_world, xcolor, myid, comm_x );
   MPI_Comm_split( *comm_world, tcolor, myid, comm_t );

   return _braid_error_flag;
}

/*--------------------------------------------------------------------------
 *--------------------------------------------------------------------------*/

braid_Int
braid_SetAbsTol(braid_Core  core,
                braid_Real  tol)
{
   _braid_CoreElt(core, tol)  = tol;
   _braid_CoreElt(core, rtol) = 0;

   return _braid_error_flag;
}

/*--------------------------------------------------------------------------
 *--------------------------------------------------------------------------*/

braid_Int
braid_SetRelTol(braid_Core  core,
                braid_Real  tol)
{
   _braid_CoreElt(core, tol)  = tol;
   _braid_CoreElt(core, rtol) = 1;

   return _braid_error_flag;
}

/*--------------------------------------------------------------------------
 *--------------------------------------------------------------------------*/

braid_Int
braid_SetNRelax(braid_Core  core,
                braid_Int   level,
                braid_Int   nrelax)
{
   braid_Int  *nrels = _braid_CoreElt(core, nrels);

   if (level < 0)
   {
      /* Set default value */
      _braid_CoreElt(core, nrdefault) = nrelax;
   }
   else
   {
      /* Set factor on specified level */
      nrels[level] = nrelax;
   }

   return _braid_error_flag;
}

/*--------------------------------------------------------------------------
 *--------------------------------------------------------------------------*/

braid_Int
braid_SetCFactor(braid_Core  core,
                 braid_Int   level,
                 braid_Int   cfactor)
{
   braid_Int  *cfactors = _braid_CoreElt(core, cfactors);

   if (level < 0)
   {
      /* Set default value */
      _braid_CoreElt(core, cfdefault) = cfactor;
   }
   else
   {
      /* Set factor on specified level */
      cfactors[level] = cfactor;
   }

   return _braid_error_flag;
}

/*--------------------------------------------------------------------------
 *--------------------------------------------------------------------------*/

braid_Int
braid_SetMaxIter(braid_Core  core,
                 braid_Int   max_iter)
{
   braid_Real  *rnorms      = _braid_CoreElt(core, rnorms);
   braid_Real  *full_rnorms = _braid_CoreElt(core, full_rnorms);
   braid_Int    next_iter   = _braid_CoreElt(core, niter) + 1;
   braid_Int    i;

   /* If rnorms has never been allocated, make sure all entries are initialized */
   if (rnorms == NULL)
   {
      next_iter = 0;
   }

   _braid_CoreElt(core, max_iter) = max_iter;

   rnorms = _braid_TReAlloc(rnorms, braid_Real, max_iter+1);
   for (i = next_iter; i <= max_iter; i++)
   {
      rnorms[i] = braid_INVALID_RNORM;
   }

   /* Allocate even if not using full rnorms (simplifies intialization) */
   full_rnorms = _braid_TReAlloc(full_rnorms, braid_Real, max_iter+1);
   for (i = next_iter; i <= max_iter; i++)
   {
      full_rnorms[i] = braid_INVALID_RNORM;
   }

   _braid_CoreElt(core, rnorms) = rnorms;
   _braid_CoreElt(core, full_rnorms) = full_rnorms;

   return _braid_error_flag;
}

/*--------------------------------------------------------------------------
 *--------------------------------------------------------------------------*/

braid_Int
braid_SetRefine(braid_Core  core,
                braid_Int   refine)
{
   _braid_CoreElt(core, refine) = refine;

   return _braid_error_flag;
}

/*--------------------------------------------------------------------------
 *--------------------------------------------------------------------------*/

braid_Int
braid_SetMaxRefinements(braid_Core  core,
                        braid_Int   max_refinements)
{
   _braid_CoreElt(core, max_refinements) = max_refinements;

   return _braid_error_flag;
}

/*--------------------------------------------------------------------------
 *--------------------------------------------------------------------------*/

braid_Int
braid_SetTPointsCutoff(braid_Core  core,
                       braid_Int   tpoints_cutoff)
{
   _braid_CoreElt(core, tpoints_cutoff) = tpoints_cutoff;

   return _braid_error_flag;
}

/*--------------------------------------------------------------------------
 *--------------------------------------------------------------------------*/

braid_Int
braid_SetFMG(braid_Core  core)
{
   _braid_CoreElt(core, fmg) = 1;

   return _braid_error_flag;
}

/*--------------------------------------------------------------------------
 *--------------------------------------------------------------------------*/

braid_Int
braid_SetNFMGVcyc(braid_Core  core,
                  braid_Int   nfmg_Vcyc)
{
   _braid_CoreElt(core, nfmg_Vcyc) = nfmg_Vcyc;

   return _braid_error_flag;
}

/*--------------------------------------------------------------------------
 *--------------------------------------------------------------------------*/

braid_Int
braid_SetNFMG(braid_Core  core,
              braid_Int   k)
{
   _braid_CoreElt(core, nfmg) = k;

   return _braid_error_flag;
}

/*--------------------------------------------------------------------------
 *--------------------------------------------------------------------------*/

braid_Int
braid_SetStorage(braid_Core  core,
                 braid_Int   storage)
{
   _braid_CoreElt(core, storage) = storage;

   return _braid_error_flag;
}

/*--------------------------------------------------------------------------
 *--------------------------------------------------------------------------*/

braid_Int
braid_SetTemporalNorm(braid_Core  core,
                      braid_Int   tnorm)
{
   _braid_CoreElt(core, tnorm) = tnorm;

   return _braid_error_flag;
}

/*--------------------------------------------------------------------------
 *--------------------------------------------------------------------------*/

braid_Int
braid_SetResidual(braid_Core          core,
                  braid_PtFcnResidual residual)
{
   _braid_CoreElt(core, residual) = residual;

   return _braid_error_flag;
}

/*--------------------------------------------------------------------------
 *--------------------------------------------------------------------------*/

braid_Int
braid_SetFullRNormRes(braid_Core          core,
                      braid_PtFcnResidual residual)
{
   _braid_CoreElt(core, full_rnorm_res) = residual;

   return _braid_error_flag;
}

/*--------------------------------------------------------------------------
 *--------------------------------------------------------------------------*/

braid_Int
braid_SetTimeGrid(braid_Core          core,
                  braid_PtFcnTimeGrid tgrid)
{
   _braid_CoreElt(core, tgrid) = tgrid;

   return _braid_error_flag;
}

/*--------------------------------------------------------------------------
 *--------------------------------------------------------------------------*/

braid_Int
braid_SetPeriodic(braid_Core core,
                  braid_Int  periodic)
{
   _braid_CoreElt(core, periodic)   = periodic;
   _braid_CoreElt(core, gupper)     = _braid_CoreElt(core, ntime);
   _braid_CoreElt(core, initiali) = 0;
   if (periodic)
   {
      _braid_CoreElt(core, gupper)     = _braid_CoreElt(core, ntime) - 1;
      _braid_CoreElt(core, initiali) = -1;
   }

   return _braid_error_flag;
}

/*--------------------------------------------------------------------------
 *--------------------------------------------------------------------------*/

braid_Int
braid_SetSpatialCoarsen(braid_Core          core,
                        braid_PtFcnSCoarsen scoarsen)
{
   _braid_CoreElt(core, scoarsen) = scoarsen;

   return _braid_error_flag;
}

/*--------------------------------------------------------------------------
 *--------------------------------------------------------------------------*/

braid_Int
braid_SetSpatialRefine(braid_Core         core,
                       braid_PtFcnSRefine srefine)
{
   _braid_CoreElt(core, srefine) = srefine;

   return _braid_error_flag;
}

/*--------------------------------------------------------------------------
 *--------------------------------------------------------------------------*/

braid_Int
braid_SetSync(braid_Core      core,
              braid_PtFcnSync sync)
{
   _braid_CoreElt(core, sync) = sync;

   return _braid_error_flag;
}

/*--------------------------------------------------------------------------
 *--------------------------------------------------------------------------*/

braid_Int
braid_SetShell(braid_Core          core,
               braid_PtFcnSInit    sinit,
               braid_PtFcnSClone   sclone,
               braid_PtFcnSFree    sfree)
{
   _braid_CoreElt(core, sinit) = sinit;
   _braid_CoreElt(core, sclone) = sclone;
   _braid_CoreElt(core, sfree) = sfree;
   _braid_CoreElt(core, useshell) = 1;

   return _braid_error_flag;
}

/*--------------------------------------------------------------------------
 *--------------------------------------------------------------------------*/

braid_Int
braid_GetNumIter(braid_Core   core,
                 braid_Int   *niter_ptr)
{
   *niter_ptr =  _braid_CoreElt(core, niter);
   return _braid_error_flag;
}

/*--------------------------------------------------------------------------
 *--------------------------------------------------------------------------*/

braid_Int
braid_GetRNorms(braid_Core   core,
                braid_Int   *nrequest_ptr,
                braid_Real  *rnorms)
{
   braid_Real  *rnorms_all = _braid_CoreElt(core, rnorms);
   braid_Int    rnorms_len = _braid_CoreElt(core, niter) + 1;

   _braid_GetNEntries(rnorms_all, rnorms_len, nrequest_ptr, rnorms);
   return _braid_error_flag;
}

/*--------------------------------------------------------------------------
 *--------------------------------------------------------------------------*/

braid_Int
braid_GetNLevels(braid_Core  core,
                 braid_Int  *nlevels_ptr)

{
   *nlevels_ptr = _braid_CoreElt(core, nlevels);
   return _braid_error_flag;
}

/*--------------------------------------------------------------------------
 *--------------------------------------------------------------------------*/

braid_Int
braid_GetSpatialAccuracy( braid_StepStatus  status,
                          braid_Real        loose_tol,
                          braid_Real        tight_tol,
                          braid_Real       *tol_ptr )
{
   braid_Int nrequest   = 2;
   braid_Real stol, tol, rnorm, rnorm0, old_fine_tolx;
   braid_Int level;
   braid_Real l_rnorm, l_ltol, l_ttol, l_tol;
   braid_Real *rnorms = (braid_Real *) malloc( 2*sizeof(braid_Real) );

   braid_StepStatusGetTol(status, &tol);
   braid_StepStatusGetLevel(status, &level);
   braid_StepStatusGetOldFineTolx(status, &old_fine_tolx);

   /* Get the first and then the current residual norms */
   rnorms[0] = -1.0; rnorms[1] = -1.0;
   braid_StepStatusGetRNorms(status, &nrequest, rnorms);
   if((rnorms[0] == -1.0) && (rnorms[1] != -1.0)){
      rnorm0 = rnorms[1];
   }
   else{
      rnorm0 = rnorms[0];
   }
   nrequest = -2;
   braid_StepStatusGetRNorms(status, &nrequest, rnorms);
   if((rnorms[1] == -1.0) && (rnorms[0] != -1.0)){
      rnorm = rnorms[0];
   }
   else{
      rnorm = rnorms[1];
   }


   if ( (level > 0) || (nrequest == 0) || (rnorm0 == -1.0) )
   {
      /* Always return the loose tolerance, if
       * (1) On a coarse grid computation
       * (2) There is no residual history yet (this is the first Braid iteration with skip turned on) */
      *tol_ptr = loose_tol;
   }
   else
   {
      /* Else, do a variable tolerance for the fine grid */
      l_rnorm = -log10(rnorm / rnorm0);
      l_tol   = -log10(tol / rnorm0);
      l_ltol  = -log10(loose_tol);
      l_ttol  = -log10(tight_tol);

      if ( l_rnorm >= (7.0/8.0)*l_tol )
      {
         /* Close to convergence, return tight_tol */
         *tol_ptr = tight_tol;
      }
      else
      {
         /* Do linear interpolation between loose_tol and tight_tol (but with respect to log10) */
         stol = (l_rnorm / l_tol) * (l_ttol - l_ltol) + l_ltol;
         *tol_ptr = pow(10, -stol);

         /* The fine grid tolerance MUST never decrease */
         if ( ((*tol_ptr) > old_fine_tolx) && (old_fine_tolx > 0) )
         {
            *tol_ptr = old_fine_tolx;
         }
      }
   }

   if (level == 0)
   {
      /* Store this fine grid tolerance */
      braid_StepStatusSetOldFineTolx(status, (*tol_ptr));

      /* If we've reached the "tight tolerance", then indicate to Braid that we can halt */
      if ( *tol_ptr == tight_tol )
      {
         braid_StepStatusSetTightFineTolx(status, 1);
      }
      else
      {
         braid_StepStatusSetTightFineTolx(status, 0);
      }
   }

   free(rnorms);
   /* printf( "lev: %d, accuracy: %1.2e, nreq: %d, rnorm: %1.2e, rnorm0: %1.2e, loose: %1.2e, tight: %1.2e, old: %1.2e, braid_tol: %1.2e \n", level, *tol_ptr, nrequest, rnorm, rnorm0, loose_tol, tight_tol, old_fine_tolx, tol); */
   return _braid_error_flag;
}

/*--------------------------------------------------------------------------
 *--------------------------------------------------------------------------*/

braid_Int
braid_SetSeqSoln(braid_Core  core,
                 braid_Int   seq_soln)
{
   /* Skip needs to be 0 if we do a sequential integration first */
   _braid_CoreElt(core, seq_soln) = seq_soln;
   if (seq_soln == 1)
      _braid_CoreElt(core, skip) = 0;

   return _braid_error_flag;
}


/**----------------------------------------------------------------------------
 * Adjoint
 *-----------------------------------------------------------------------------*/

braid_Int
braid_SetTStartObjective(braid_Core core,
                         braid_Real tstart_obj)
{
   if ( !(_braid_CoreElt(core, adjoint)))
   {
      return _braid_error_flag;
   }

   _braid_CoreElt(core, optim->tstart_obj) = tstart_obj;

   /* Sanity check */
   if ( tstart_obj < _braid_CoreElt(core, tstart) )
   {
      _braid_printf("\n  Braid: WARNING: tstart_objective < tstart ! Using default tstart now.\n\n");
      _braid_CoreElt(core, optim->tstart_obj) = _braid_CoreElt(core, tstart);
   }

   return _braid_error_flag;
}

braid_Int
braid_SetTStopObjective(braid_Core core,
                        braid_Real tstop_obj)
{
   if ( !(_braid_CoreElt(core, adjoint)) )
   {
      return _braid_error_flag;
   }

   _braid_CoreElt(core, optim->tstop_obj) = tstop_obj;

   /* Sanity check */
   if ( tstop_obj > _braid_CoreElt(core, tstop) )
   {
      _braid_printf("\n  Braid: WARNING: tstop_objective > tstop ! Using default tstop now.\n\n");
      _braid_CoreElt(core, optim->tstop_obj) = _braid_CoreElt(core, tstop);
   }


   return _braid_error_flag;
}

braid_Int
braid_SetPostprocessObjective(braid_Core                      core,
                              braid_PtFcnPostprocessObjective post_fcn)
{
   if ( !(_braid_CoreElt(core, adjoint)) )
   {
      return _braid_error_flag;
   }

   _braid_CoreElt(core, postprocess_obj) = post_fcn;

   return _braid_error_flag;
}

braid_Int
braid_SetPostprocessObjective_diff(braid_Core                           core,
                                   braid_PtFcnPostprocessObjective_diff post_fcn_diff)
{
   if ( !(_braid_CoreElt(core, adjoint)) )
   {
      return _braid_error_flag;
   }

   _braid_CoreElt(core, postprocess_obj_diff) = post_fcn_diff;
   return _braid_error_flag;
}

braid_Int
braid_SetAbsTolAdjoint(braid_Core core,
                       braid_Real tol_adj)
{
   if ( !(_braid_CoreElt(core, adjoint)) )
   {
      return _braid_error_flag;
   }

   _braid_CoreElt(core, optim)->tol_adj  = tol_adj;
   _braid_CoreElt(core, optim)->rtol_adj = 0;

   return _braid_error_flag;
}

braid_Int
braid_SetRelTolAdjoint(braid_Core core,
                       braid_Real tol_adj)
{
   if ( !(_braid_CoreElt(core, adjoint)) )
   {
      return _braid_error_flag;
   }

   _braid_CoreElt(core, optim)->tol_adj  = tol_adj;
   _braid_CoreElt(core, optim)->rtol_adj = 1;

   return _braid_error_flag;
}

braid_Int
braid_GetObjective(braid_Core  core,
                   braid_Real *objective_ptr )
{
   if ( !(_braid_CoreElt(core, adjoint)) )
   {
      *objective_ptr = 0.0;
   }
   else
   {
      *objective_ptr = _braid_CoreElt(core, optim)->objective;
   }

   return _braid_error_flag;
}

braid_Int
braid_SetObjectiveOnly(braid_Core core,
                       braid_Int  boolean)
{
   if ( !(_braid_CoreElt(core, adjoint)) )
   {
      return _braid_error_flag;
   }

   _braid_CoreElt(core, obj_only) = boolean;

   return _braid_error_flag;
}

braid_Int
braid_GetRNormAdjoint(braid_Core  core,
                      braid_Real  *rnorm_adj)
{
   if ( !(_braid_CoreElt(core, adjoint)) )
   {
      return _braid_error_flag;
   }

   *rnorm_adj = _braid_CoreElt(core, optim)->rnorm_adj;

   return _braid_error_flag;
}

braid_Int
braid_GetMyID(braid_Core core,
              braid_Int *myid_ptr)
{
   *myid_ptr = _braid_CoreElt(core, myid);

   return _braid_error_flag;
}

static unsigned long int _braid_rand_next = 1;
braid_Int
braid_Rand(void)
{
   _braid_rand_next = _braid_rand_next * 1103515245 + 12345;
   return (unsigned int) (_braid_rand_next/65536) % braid_RAND_MAX;
}
<|MERGE_RESOLUTION|>--- conflicted
+++ resolved
@@ -680,7 +680,6 @@
 
             /* Finest grid - refine grid if desired */
             _braid_FRefine(core, &refined);
-
             nlevels = _braid_CoreElt(core, nlevels);
 
             // If we are done refining and doing a fixed point test,
@@ -910,11 +909,11 @@
    _braid_CoreElt(core, nfmg_Vcyc)       = nfmg_Vcyc;
 
    _braid_CoreElt(core, storage)         = -1;            /* only store C-points */
-   _braid_CoreElt(core, useshell)        = 0;
+   _braid_CoreElt(core, useshell)         = 0;
 
    _braid_CoreElt(core, gupper)          = 0; /* Set with SetPeriodic() below */
 
-   _braid_CoreElt(core, refine)          = 0; /* Time refinement off by default */
+   _braid_CoreElt(core, refine)          = 0;  /* Time refinement off by default */
    _braid_CoreElt(core, rfactors)        = NULL;
    _braid_CoreElt(core, rdtvalues)       = NULL;
    _braid_CoreElt(core, r_space)         = 0;
@@ -1038,10 +1037,7 @@
       _braid_TFree(_braid_CoreElt(core, cfactors));
       _braid_TFree(_braid_CoreElt(core, rfactors));
       _braid_TFree(_braid_CoreElt(core, tnorm_a));
-<<<<<<< HEAD
-=======
       _braid_TFree(_braid_CoreElt(core, rdtvalues));
->>>>>>> 8a30131d
 
       /* Destroy the optimization structure */
       _braid_CoreElt(core, record) = 0;
@@ -1869,7 +1865,7 @@
 
 braid_Int
 braid_SetPostprocessObjective(braid_Core                      core,
-                              braid_PtFcnPostprocessObjective post_fcn)
+                              braid_PtFcnPostprocessObjective post_fcn )
 {
    if ( !(_braid_CoreElt(core, adjoint)) )
    {
@@ -1883,7 +1879,7 @@
 
 braid_Int
 braid_SetPostprocessObjective_diff(braid_Core                           core,
-                                   braid_PtFcnPostprocessObjective_diff post_fcn_diff)
+                                   braid_PtFcnPostprocessObjective_diff post_fcn_diff )
 {
    if ( !(_braid_CoreElt(core, adjoint)) )
    {
