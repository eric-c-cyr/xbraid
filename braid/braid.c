/*BHEADER**********************************************************************
 * Copyright (c) 2013, Lawrence Livermore National Security, LLC.
 * Produced at the Lawrence Livermore National Laboratory.
 *
 * This file is part of XBraid. For support, post issues to the XBraid Github page.
 *
 * This program is free software; you can redistribute it and/or modify it under
 * the terms of the GNU General Public License (as published by the Free Software
 * Foundation) version 2.1 dated February 1999.
 *
 * This program is distributed in the hope that it will be useful, but WITHOUT ANY
 * WARRANTY; without even the IMPLIED WARRANTY OF MERCHANTABILITY or FITNESS FOR A
 * PARTICULAR PURPOSE. See the terms and conditions of the GNU General Public
 * License for more details.
 *
 * You should have received a copy of the GNU Lesser General Public License along
 * with this program; if not, write to the Free Software Foundation, Inc., 59
 * Temple Place, Suite 330, Boston, MA 02111-1307 USA
 *
 ***********************************************************************EHEADER*/

/** \file braid.c
 * \brief Source code for user interface routines.  See braid.h for more information.
 *
 */

#include "_braid.h"
#include "util.h"

braid_Int _braid_error_flag = 0;
FILE    *_braid_printfile  = NULL;

#ifndef DEBUG
#define DEBUG 0
#endif

/*--------------------------------------------------------------------------
 *--------------------------------------------------------------------------*/

braid_Int
braid_Drive(braid_Core  core)
{
   MPI_Comm             comm_world      = _braid_CoreElt(core, comm_world);
   braid_Int            myid            = _braid_CoreElt(core, myid_world);
   braid_Real           tstart          = _braid_CoreElt(core, tstart);
   braid_Real           tstop           = _braid_CoreElt(core, tstop);
   braid_Int            ntime           = _braid_CoreElt(core, ntime);
   braid_Int            warm_restart    = _braid_CoreElt(core, warm_restart);
   braid_Int            print_level     = _braid_CoreElt(core, print_level);
   braid_App            app             = _braid_CoreElt(core, app);
   braid_Int            obj_only        = _braid_CoreElt(core, obj_only);
   braid_Int            adjoint         = _braid_CoreElt(core, adjoint);

   braid_Int      ilower, iupper, i;
   braid_Real    *ta;
   _braid_Grid   *grid;
   braid_Real     localtime, globaltime;

   /* Check for non-supported adjoint features */
   if (adjoint)
   {
      _braid_AdjointFeatureCheck(core);
   }

   if (myid == 0 )
   {
      if (!warm_restart && print_level > 0)
      {
         _braid_printf("\n  Braid: Begin simulation, %d time steps\n",
                       _braid_CoreElt(core, gupper));
      }
      if ( adjoint && print_level > 0 )
      {
         if (_braid_CoreElt(core, max_levels) > 1)
         {
            _braid_printf("\n");
            _braid_printf("  Braid:      || r ||      || r_adj ||     Objective\n");
            _braid_printf("  Braid:---------------------------------------------\n");
         }
         else
         {
            _braid_printf("  Braid: Serial time-stepping. \n\n");
         }
      }
   }

   /* Start timer */
   localtime = MPI_Wtime();

   /* Allocate and initialize grids */
   if ( !warm_restart )
   {
      /* Create fine grid */
      _braid_GetDistribution(core, &ilower, &iupper);
      _braid_GridInit(core, 0, ilower, iupper, &grid);

      /* Set t values */
      ta = _braid_GridElt(grid, ta);
      if ( _braid_CoreElt(core, tgrid) != NULL )
      {
         /* Call the user's time grid routine */
         _braid_BaseTimeGrid(core, app, ta, &ilower, &iupper);
      }
      else
      {
         for (i = ilower; i <= iupper; i++)
         {
            ta[i-ilower] = tstart + (((braid_Real)i)/ntime)*(tstop-tstart);
         }
      }

      /* Create a grid hierarchy */
      _braid_InitHierarchy(core, grid, 0);

      /* Set initial values */
      _braid_InitGuess(core, 0);
   }

   /* Initialize sensitivity computation */
   if ( adjoint)
   {
      if (!warm_restart)
      {
         /* Initialize and allocate the adjoint variables */
         _braid_InitAdjointVars(core, grid);
      }
      else
      {
         /* Prepare for next adjoint iteration in case of warm_restart */
         _braid_CoreElt(core, optim)->sum_user_obj  = 0.0;
         _braid_CoreElt(core, optim)->f_bar         = 0.0;
         if (!obj_only)
         {
            _braid_CoreFcn(core, reset_gradient)(_braid_CoreElt(core, app));
         }
      }

      if ( obj_only )
      {
         _braid_CoreElt(core, record) = 0;
      }
      else
      {
         _braid_CoreElt(core, record) = 1;
      }
   }

   /* Turn on warm_restart, so further calls to braid_drive() don't initialize the grid again. */
   _braid_CoreElt(core, warm_restart) = 1;

   /* Solve with MGRIT */
   _braid_Drive(core, localtime);

   /* Stop timer */
   localtime = MPI_Wtime() - localtime;
   MPI_Allreduce(&localtime, &globaltime, 1, braid_MPI_REAL, MPI_MAX, comm_world);
   _braid_CoreElt(core, localtime)  = localtime;
   _braid_CoreElt(core, globaltime) = globaltime;

   /* Print statistics for this run */
   if ( (print_level > 1) && (myid == 0) )
   {
      braid_PrintStats(core);
   }

   return _braid_error_flag;
}

/*--------------------------------------------------------------------------
 *--------------------------------------------------------------------------*/

braid_Int
braid_Init(MPI_Comm               comm_world,
           MPI_Comm               comm,
           braid_Real             tstart,
           braid_Real             tstop,
           braid_Int              ntime,
           braid_App              app,
           braid_PtFcnStep        step,
           braid_PtFcnInit        init,
           braid_PtFcnClone       clone,
           braid_PtFcnFree        free,
           braid_PtFcnSum         sum,
           braid_PtFcnSpatialNorm spatialnorm,
           braid_PtFcnAccess      access,
           braid_PtFcnBufSize     bufsize,
           braid_PtFcnBufPack     bufpack,
           braid_PtFcnBufUnpack   bufunpack,
           braid_Core            *core_ptr)
{
   _braid_Core           *core;

   /* Braid default values */
   braid_Int              cfdefault       = 2;              /* Default coarsening factor */
   braid_Int              nrdefault       = 1;              /* Default number of FC sweeps on each level */
   braid_Int              fmg             = 0;              /* Default fmg (0 is off) */
   braid_Int              nfmg            = -1;             /* Default fmg cycles is -1, indicating all fmg-cycles (if fmg=1) */
   braid_Int              nfmg_Vcyc       = 1;              /* Default num V-cycles at each fmg level is 1 */
   braid_Int              max_iter        = 100;            /* Default max_iter */
   braid_Int              max_levels      = 30;             /* Default max_levels */
   braid_Int              incr_max_levels = 0;              /* Default increment max levels is false */
   braid_Int              min_coarse      = 2;              /* Default min_coarse */
   braid_Int              seq_soln        = 0;              /* Default initial guess is from user's Init() function */
   braid_Int              print_level     = 2;              /* Default print level */
   braid_Int              io_level        = 1;              /* Default output-to-file level */
   braid_Int              access_level    = 1;              /* Default access level */
   braid_Int              tnorm           = 2;              /* Default temporal norm */
   braid_Real             tol             = 1.0e-09;        /* Default absolute tolerance */
   braid_Int              warm_restart    = 0;              /* Default is no warm restart */
   braid_Int              rtol            = 1;              /* Use relative tolerance */
   braid_Int              skip            = 1;              /* Default skip value, skips all work on first down-cycle */
   braid_Int              max_refinements = 200;            /* Maximum number of F-refinements */
   braid_Int              tpoints_cutoff  = braid_Int_Max;  /* Maximum number of time steps, controls FRefine()*/
   braid_Int              adjoint         = 0;              /* Default adjoint run: Turned off */
   braid_Int              record          = 0;              /* Default action recording: Turned off */
   braid_Int              obj_only        = 0;              /* Default objective only: Turned off */
   braid_Int              reverted_ranks  = 0;              /* Default objective only: Turned off */
   braid_Int              verbose_adj     = 0;              /* Default adjoint verbosity Turned off */

   braid_Int              myid_world,  myid;

   MPI_Comm_rank(comm_world, &myid_world);
   MPI_Comm_rank(comm, &myid);

   core = _braid_CTAlloc(_braid_Core, 1);

   _braid_CoreElt(core, comm_world)      = comm_world;
   _braid_CoreElt(core, comm)            = comm;
   _braid_CoreElt(core, myid_world)      = myid_world;
   _braid_CoreElt(core, myid)            = myid;
   _braid_CoreElt(core, tstart)          = tstart;
   _braid_CoreElt(core, tstop)           = tstop;
   _braid_CoreElt(core, ntime)           = ntime;
   _braid_CoreElt(core, app)             = app;

   _braid_CoreElt(core, step)            = step;
   _braid_CoreElt(core, init)            = init;
   _braid_CoreElt(core, sinit)           = NULL;
   _braid_CoreElt(core, clone)           = clone;
   _braid_CoreElt(core, sclone)          = NULL;
   _braid_CoreElt(core, free)            = free;
   _braid_CoreElt(core, sfree)           = NULL;
   _braid_CoreElt(core, sum)             = sum;
   _braid_CoreElt(core, spatialnorm)     = spatialnorm;
   _braid_CoreElt(core, access)          = access;
   _braid_CoreElt(core, bufsize)         = bufsize;
   _braid_CoreElt(core, bufpack)         = bufpack;
   _braid_CoreElt(core, bufunpack)       = bufunpack;
   _braid_CoreElt(core, residual)        = NULL;
   _braid_CoreElt(core, scoarsen)        = NULL;
   _braid_CoreElt(core, srefine)         = NULL;
   _braid_CoreElt(core, tgrid)           = NULL;
   _braid_CoreElt(core, sync)            = NULL;

   _braid_CoreElt(core, access_level)    = access_level;
   _braid_CoreElt(core, tnorm)           = tnorm;
   _braid_CoreElt(core, print_level)     = print_level;
   _braid_CoreElt(core, io_level)        = io_level;
   _braid_CoreElt(core, max_levels)      = 0; /* Set with SetMaxLevels() below */
   _braid_CoreElt(core, incr_max_levels) = incr_max_levels;
   _braid_CoreElt(core, min_coarse)      = min_coarse;
   _braid_CoreElt(core, seq_soln)        = seq_soln;
   _braid_CoreElt(core, tol)             = tol;
   _braid_CoreElt(core, rtol)            = rtol;
   _braid_CoreElt(core, warm_restart)    = warm_restart;

   _braid_CoreElt(core, nrels)           = NULL; /* Set with SetMaxLevels() below */
   _braid_CoreElt(core, nrdefault)       = nrdefault;

   _braid_CoreElt(core, cfactors)        = NULL; /* Set with SetMaxLevels() below */
   _braid_CoreElt(core, cfdefault)       = cfdefault;

   _braid_CoreElt(core, max_iter)        = 0; /* Set with SetMaxIter() below */
   _braid_CoreElt(core, niter)           = 0;
   _braid_CoreElt(core, fmg)             = fmg;
   _braid_CoreElt(core, nfmg)            = nfmg;
   _braid_CoreElt(core, nfmg_Vcyc)       = nfmg_Vcyc;

   _braid_CoreElt(core, storage)         = -1;            /* only store C-points */
   _braid_CoreElt(core, useshell)         = 0;

   _braid_CoreElt(core, gupper)          = 0; /* Set with SetPeriodic() below */

   _braid_CoreElt(core, refine)          = 0;  /* Time refinement off by default */
   _braid_CoreElt(core, rfactors)        = NULL;
   _braid_CoreElt(core, rdtvalues)       = NULL;
   _braid_CoreElt(core, r_space)         = 0;
   _braid_CoreElt(core, rstopped)        = -1;
   _braid_CoreElt(core, nrefine)         = 0;
   _braid_CoreElt(core, max_refinements) = max_refinements;
   _braid_CoreElt(core, tpoints_cutoff)  = tpoints_cutoff;

   _braid_CoreElt(core, nlevels)         = 0;
   _braid_CoreElt(core, grids)           = NULL; /* Set with SetMaxLevels() below */

   _braid_CoreElt(core, skip)            = skip;

   _braid_CoreElt(core, adjoint)               = adjoint;
   _braid_CoreElt(core, record)                = record;
   _braid_CoreElt(core, obj_only)              = obj_only;
   _braid_CoreElt(core, reverted_ranks)        = reverted_ranks;
   _braid_CoreElt(core, verbose_adj)           = verbose_adj;
   _braid_CoreElt(core, actionTape)            = NULL;
   _braid_CoreElt(core, userVectorTape)        = NULL;
   _braid_CoreElt(core, barTape)               = NULL;
   _braid_CoreElt(core, optim)                 = NULL;
   _braid_CoreElt(core, objectiveT)            = NULL;
   _braid_CoreElt(core, objT_diff)             = NULL;
   _braid_CoreElt(core, step_diff)             = NULL;
   _braid_CoreElt(core, reset_gradient)        = NULL;
   _braid_CoreElt(core, postprocess_obj)       = NULL;
   _braid_CoreElt(core, postprocess_obj_diff)  = NULL;

   /* Residual history and accuracy tracking for StepStatus*/
   _braid_CoreElt(core, rnorm0)              = braid_INVALID_RNORM;
   _braid_CoreElt(core, rnorms)              = NULL; /* Set with SetMaxIter() below */
   _braid_CoreElt(core, full_rnorm_res)      = NULL;
   _braid_CoreElt(core, full_rnorm0)         = braid_INVALID_RNORM;
   _braid_CoreElt(core, full_rnorms)         = NULL; /* Set with SetMaxIter() below */
   _braid_CoreElt(core, old_fine_tolx)       = -1.0;
   _braid_CoreElt(core, tight_fine_tolx)     = 1;

   braid_SetMaxLevels(core, max_levels);
   braid_SetMaxIter(core, max_iter);
   braid_SetPeriodic(core, 0);

   *core_ptr = core;

   return _braid_error_flag;
}

/*--------------------------------------------------------------------------
 *--------------------------------------------------------------------------*/

braid_Int
braid_InitAdjoint(braid_PtFcnObjectiveT        objectiveT,
                  braid_PtFcnObjectiveTDiff    objT_diff,
                  braid_PtFcnStepDiff          step_diff,
                  braid_PtFcnResetGradient     reset_gradient,
                  braid_Core                  *core_ptr)
{
   braid_Optim          optim;

   /* Set adjoint flags */
   _braid_CoreElt(*core_ptr, adjoint)      = 1;
   _braid_CoreElt(*core_ptr, record)       = 1;
   _braid_CoreElt(*core_ptr, skip)         = 0;

   /* Define default values */
   braid_Real  tstart_obj     = _braid_CoreElt(*core_ptr, tstart);
   braid_Real  tstop_obj      = _braid_CoreElt(*core_ptr, tstop);
   braid_Real  tol_adj        = 1e-6;
   braid_Int   rtol_adj       = 1;

   /* Allocate memory for the optimization structure */
   optim = (struct _braid_Optimization_struct*) malloc(sizeof(struct _braid_Optimization_struct));

   /* Set optimization variables */
   optim->adjoints       = NULL;    /* will be allocated in InitAdjointVars() */
   optim->tapeinput      = NULL;    /* will be allocated in InitAdjointVars() */
   optim->sendbuffer     = NULL;    /* will be allocated in InitAdjointVars() */
   optim->request        = NULL;    /* will be allocated in InitAdjointVars() */
   optim->objective      = 0.0;
   optim->sum_user_obj   = 0.0;
   optim->f_bar          = 0.0;
   optim->tstart_obj     = tstart_obj;
   optim->tstop_obj      = tstop_obj;
   optim->tol_adj        = tol_adj;
   optim->rtol_adj       = rtol_adj;
   optim->rnorm_adj      = braid_INVALID_RNORM;
   optim->rnorm0_adj     = braid_INVALID_RNORM;
   optim->rnorm          = braid_INVALID_RNORM;
   optim->rnorm0         = braid_INVALID_RNORM;

   /* Store the optim structure in the core */
   _braid_CoreElt( *core_ptr, optim) = optim;

   /* Initialize the tapes */
   _braid_TapeInit( _braid_CoreElt(*core_ptr, actionTape) );
   _braid_TapeInit( _braid_CoreElt(*core_ptr, userVectorTape) );
   _braid_TapeInit( _braid_CoreElt(*core_ptr, barTape) );

   /* Set the user functions */
   _braid_CoreElt(*core_ptr, objectiveT)     = objectiveT;
   _braid_CoreElt(*core_ptr, step_diff)      = step_diff;
   _braid_CoreElt(*core_ptr, objT_diff)      = objT_diff;
   _braid_CoreElt(*core_ptr, reset_gradient) = reset_gradient;

   return _braid_error_flag;
}

/*--------------------------------------------------------------------------
 *--------------------------------------------------------------------------*/

braid_Int
braid_Destroy(braid_Core  core)
{
   if (core)
   {
      braid_App               app        = _braid_CoreElt(core, app);
      braid_Int               nlevels    = _braid_CoreElt(core, nlevels);
      _braid_Grid           **grids      = _braid_CoreElt(core, grids);
      braid_Int               level;

      _braid_TFree(_braid_CoreElt(core, nrels));
      _braid_TFree(_braid_CoreElt(core, rnorms));
      _braid_TFree(_braid_CoreElt(core, full_rnorms));
      _braid_TFree(_braid_CoreElt(core, cfactors));
      _braid_TFree(_braid_CoreElt(core, rfactors));
      _braid_TFree(_braid_CoreElt(core, tnorm_a));
      _braid_TFree(_braid_CoreElt(core, rdtvalues));

      /* Destroy the optimization structure */
      _braid_CoreElt(core, record) = 0;
      if (_braid_CoreElt(core, adjoint))
      {
         _braid_OptimDestroy( core );
         _braid_TFree(_braid_CoreElt(core, optim));
      }

<<<<<<< HEAD
      /* Free last time step, if set */
      if (_braid_CoreElt(core, storage) < 0 )
      {
         if (_braid_GridElt(grids[0], ulast) != NULL)
         {
           _braid_BaseFree(core, app, _braid_GridElt(grids[0], ulast));
         }
      }

=======
>>>>>>> 97951179
      for (level = 0; level < nlevels; level++)
      {
         _braid_GridDestroy(core, grids[level]);
      }

      _braid_TFree(grids);

      _braid_TFree(core);
   }

   if (_braid_printfile != NULL)
   {
      fclose(_braid_printfile);
   }

   return _braid_error_flag;
}

/*--------------------------------------------------------------------------
 *--------------------------------------------------------------------------*/

braid_Int
braid_PrintStats(braid_Core  core)
{
   braid_Int     myid          = _braid_CoreElt(core, myid_world);
   braid_Real    tstart        = _braid_CoreElt(core, tstart);
   braid_Real    tstop         = _braid_CoreElt(core, tstop);
   braid_Int     gupper        = _braid_CoreElt(core, gupper);
   braid_Int     max_levels    = _braid_CoreElt(core, max_levels);
   braid_Int     min_coarse    = _braid_CoreElt(core, min_coarse);
   braid_Int     seq_soln      = _braid_CoreElt(core, seq_soln);
   braid_Int     storage       = _braid_CoreElt(core, storage);
   braid_Real    tol           = _braid_CoreElt(core, tol);
   braid_Int     rtol          = _braid_CoreElt(core, rtol);
   braid_Int    *nrels         = _braid_CoreElt(core, nrels);
   /*braid_Int    *cfactors     = _braid_CoreElt(core, cfactors);*/
   braid_Int     max_iter      = _braid_CoreElt(core, max_iter);
   braid_Int     nrefine       = _braid_CoreElt(core, nrefine);
   braid_Int     niter         = _braid_CoreElt(core, niter);
   braid_Int     nlevels       = _braid_CoreElt(core, nlevels);
   braid_Int     tnorm         = _braid_CoreElt(core, tnorm);
   braid_Int     fmg           = _braid_CoreElt(core, fmg);
   braid_Int     nfmg          = _braid_CoreElt(core, nfmg);
   braid_Int     nfmg_Vcyc     = _braid_CoreElt(core, nfmg_Vcyc);
   braid_Int     access_level  = _braid_CoreElt(core, access_level);
   braid_Int     print_level   = _braid_CoreElt(core, print_level);
   braid_Int     skip          = _braid_CoreElt(core, skip);
   braid_Real    globaltime    = _braid_CoreElt(core, globaltime);
   braid_PtFcnResidual fullres = _braid_CoreElt(core, full_rnorm_res);
   _braid_Grid **grids         = _braid_CoreElt(core, grids);
   braid_Int     periodic      = _braid_CoreElt(core, periodic);
   braid_Int     adjoint       = _braid_CoreElt(core, adjoint);
   braid_Optim   optim         = _braid_CoreElt(core, optim);

   braid_Real    tol_adj;
   braid_Int     rtol_adj;
   braid_Real    rnorm, rnorm_adj;
   braid_Int     level;

   if (adjoint)
   {
      tol_adj   = optim->tol_adj;
      rtol_adj  = optim->rtol_adj;
      rnorm_adj = optim->rnorm_adj;
   }

   _braid_GetRNorm(core, -1, &rnorm);

   if ( myid == 0 )
   {
      _braid_printf("\n");
      _braid_printf("  Braid Solver Stats:\n");
      _braid_printf("  start time = %e\n", tstart);
      _braid_printf("  stop time  = %e\n", tstop);
      _braid_printf("  time steps = %d\n", gupper);
      _braid_printf("\n");
      _braid_printf("  use seq soln?         = %d\n", seq_soln);
      _braid_printf("  storage               = %d\n", storage);
      _braid_printf("\n");

      _braid_printf("  max iterations        = %d\n", max_iter);
      _braid_printf("  iterations            = %d\n", niter);
      _braid_printf("\n");

      if ( adjoint )
      {
         _braid_printf("  state   residual norm =  %e", rnorm);
         if ( rtol ) _braid_printf("  (-> rel. stopping tol. = %1.2e)\n", tol);
         else        _braid_printf("  (-> abs. stopping tol. = %1.2e)\n", tol);
         _braid_printf("  adjoint residual norm =  %e", rnorm_adj);
         if (rtol_adj ) _braid_printf("  (-> rel. stopping tol. = %1.2e)\n", tol_adj);
         else           _braid_printf("  (-> abs. stopping tol. = %1.2e)\n", tol_adj);
      }
      else
      {
         _braid_printf("  residual norm         = %e\n", rnorm);
         _braid_printf("  stopping tolerance    = %e\n", tol);
         _braid_printf("  use relative tol?     = %d\n", rtol);
      }

      if (tnorm == 1)
      {
         _braid_printf("                                          --> 1-norm TemporalNorm \n");
      }
      else if (tnorm == 2)
      {
         _braid_printf("                                          --> 2-norm TemporalNorm \n");
      }
      else if (tnorm == 3)
      {
         _braid_printf("                                          --> Inf-norm TemporalNorm \n");
      }
      if (fullres != NULL)
      {
         _braid_GetFullRNorm(core, -1, &rnorm);
         _braid_printf("  Global res 2-norm     = %e\n", rnorm);
      }

      _braid_printf("\n");
      _braid_printf("  use fmg?              = %d\n", fmg);
      if ( fmg )
      {
         _braid_printf("  V-cycles / FMG level  = %d\n", nfmg_Vcyc);
         if ( nfmg != -1 )
         {
            _braid_printf("  number fmg cycles     = %d\n", nfmg);
         }
         else
         {
            _braid_printf("  fmg-cycles for all iteratons\n");
         }
      }
      _braid_printf("  access_level          = %d\n", access_level);
      _braid_printf("  print_level           = %d\n\n", print_level);
      _braid_printf("  max number of levels  = %d\n", max_levels);
      _braid_printf("  min coarse            = %d\n", min_coarse);
      _braid_printf("  number of levels      = %d\n", nlevels);
      _braid_printf("  skip down cycle       = %d\n", skip);
      _braid_printf("  periodic              = %d\n", periodic);
      _braid_printf("  number of refinements = %d\n", nrefine);
      _braid_printf("\n");
      _braid_printf("  level   time-pts   cfactor   nrelax\n");
      for (level = 0; level < nlevels-1; level++)
      {
         _braid_printf("  % 5d  % 8d  % 7d   % 6d\n",
                       level, _braid_GridElt(grids[level], gupper),
                       _braid_GridElt(grids[level], cfactor), nrels[level]);
      }
      /* Print out coarsest level information */
      _braid_printf("  % 5d  % 8d  \n",
                    level, _braid_GridElt(grids[level], gupper) );
      _braid_printf("\n");
      _braid_printf("  wall time = %f\n", globaltime);
      _braid_printf("\n");
   }

   return _braid_error_flag;
}

/*--------------------------------------------------------------------------
 *--------------------------------------------------------------------------*/

braid_Int
braid_WriteConvHistory(braid_Core core,    
                       const char* filename)
{
   braid_Int     myid          = _braid_CoreElt(core, myid_world);
   braid_Real    tstart        = _braid_CoreElt(core, tstart);
   braid_Real    tstop         = _braid_CoreElt(core, tstop);
   braid_Int     gupper        = _braid_CoreElt(core, gupper);
   braid_Int     nlevels       = _braid_CoreElt(core, nlevels);
   _braid_Grid **grids         = _braid_CoreElt(core, grids);

   FILE* braidlog;
   braid_Int niter, iter;
   int cfac, gupp, level;
   double* resnorms;

   if (myid == 0) {

     /* Write some general information file */
     braidlog = fopen(filename, "w");
     _braid_ParFprintfFlush(braidlog, myid, "# start time       = %e\n", tstart);
     _braid_ParFprintfFlush(braidlog, myid, "# stop time        = %e\n", tstop);
     _braid_ParFprintfFlush(braidlog, myid, "# time steps       = %d\n", (int) gupper);
     _braid_ParFprintfFlush(braidlog, myid, "# number of levels = %d\n", nlevels);
     _braid_ParFprintfFlush(braidlog, myid, "#  level   time-pts   cfactor\n");
     for (level = 0; level < nlevels-1; level++)
     {
       cfac = _braid_GridElt(grids[level], cfactor);
       gupp = _braid_GridElt(grids[level], gupper);
       _braid_ParFprintfFlush(braidlog, myid, "#  % 5d  % 8d  % 7d\n", level, gupp , cfac);
     }
     /* Print out coarsest level information */
     gupp = _braid_GridElt(grids[level], gupper);
     _braid_ParFprintfFlush(braidlog, myid, "#  % 5d  % 8d  \n\n", level, gupp);


     /* Get and write residuals for all iterations */
     braid_GetNumIter(core, &niter);
     resnorms = _braid_CTAlloc(double, niter);
     braid_GetRNorms(core, &niter, resnorms);
     _braid_ParFprintfFlush(braidlog, myid, "# iter   residual norm\n");
     for (iter=0; iter<niter; iter++)
     {
       _braid_ParFprintfFlush(braidlog, myid, "%03d      %1.14e\n", iter, resnorms[iter]);
     }

     /* Cleanup */
     fclose(braidlog);
     _braid_TFree(resnorms);
  }
  
  return _braid_error_flag;
}

/*--------------------------------------------------------------------------
 *--------------------------------------------------------------------------*/

braid_Int
braid_SetMaxLevels(braid_Core  core,
                   braid_Int   max_levels)
{
   braid_Int              old_max_levels = _braid_CoreElt(core, max_levels);
   braid_Int             *nrels          = _braid_CoreElt(core, nrels);
   braid_Int             *cfactors       = _braid_CoreElt(core, cfactors);
   _braid_Grid          **grids          = _braid_CoreElt(core, grids);
   braid_Int              level;

   _braid_CoreElt(core, max_levels) = max_levels;

   nrels = _braid_TReAlloc(nrels, braid_Int, max_levels);
   cfactors = _braid_TReAlloc(cfactors, braid_Int, max_levels);
   grids    = _braid_TReAlloc(grids, _braid_Grid *, max_levels);
   for (level = old_max_levels; level < max_levels; level++)
   {
      nrels[level]    = -1;
      cfactors[level] = 0;
      grids[level]    = NULL;
   }
   _braid_CoreElt(core, nrels)    = nrels;
   _braid_CoreElt(core, cfactors) = cfactors;
   _braid_CoreElt(core, grids)    = grids;

   return _braid_error_flag;
}

/*--------------------------------------------------------------------------
 *--------------------------------------------------------------------------*/

braid_Int
braid_SetIncrMaxLevels(braid_Core  core)
{
   _braid_CoreElt(core, incr_max_levels) = 1;

   return _braid_error_flag;
}

/*--------------------------------------------------------------------------
 *--------------------------------------------------------------------------*/

braid_Int
braid_SetSkip(braid_Core  core,
              braid_Int   skip)
{
   /* Do not set skip=1 if we do sequential integration first */
   if (_braid_CoreElt(core, seq_soln) == 0)
      _braid_CoreElt(core, skip) = skip;
   else if (skip == 1)
      _braid_printf("  Braid: The skip option is not compatible with SeqSoln option\n");

   return _braid_error_flag;
}

/*--------------------------------------------------------------------------
 *--------------------------------------------------------------------------*/

braid_Int
braid_SetMinCoarse(braid_Core  core,
                   braid_Int   min_coarse)
{
   _braid_CoreElt(core, min_coarse) = min_coarse;

   return _braid_error_flag;
}

/*--------------------------------------------------------------------------
 *--------------------------------------------------------------------------*/

braid_Int
braid_SetPrintLevel(braid_Core  core,
                    braid_Int   print_level)
{
   _braid_CoreElt(core, print_level) = print_level;

   return _braid_error_flag;
}

/*--------------------------------------------------------------------------
 *--------------------------------------------------------------------------*/

braid_Int
braid_SetFileIOLevel(braid_Core  core,
                     braid_Int   io_level)
{
   _braid_CoreElt(core, io_level) = io_level;

   return _braid_error_flag;
}

/*--------------------------------------------------------------------------
 *--------------------------------------------------------------------------*/

braid_Int
braid_SetPrintFile(braid_Core     core,
                   const char    *printfile_name)
{
   braid_Int  myid = _braid_CoreElt(core, myid_world);

   if (myid == 0)
   {
      if ((_braid_printfile = fopen(printfile_name, "w")) == NULL)
      {
         printf("  Braid: Error: can't open output file %s\n", printfile_name);
         exit(1);
      }
   }

   return _braid_error_flag;
}

/*--------------------------------------------------------------------------
 *--------------------------------------------------------------------------*/

braid_Int
braid_SetDefaultPrintFile(braid_Core     core)
{
   const char fname[] = "braid_runtime.out";
   braid_SetPrintFile(core, fname);
   return _braid_error_flag;
}

/*--------------------------------------------------------------------------
 *--------------------------------------------------------------------------*/

braid_Int
braid_SetAccessLevel(braid_Core  core,
                     braid_Int   access_level)
{
   _braid_CoreElt(core, access_level) = access_level;

   return _braid_error_flag;
}

/*--------------------------------------------------------------------------
 *--------------------------------------------------------------------------*/

braid_Int
braid_SplitCommworld(const MPI_Comm  *comm_world,
                     braid_Int       px,
                     MPI_Comm        *comm_x,
                     MPI_Comm        *comm_t)
{
   braid_Int myid, xcolor, tcolor;

   /* Create communicators for the time and space dimensions */
   /* The communicators are based on colors and keys (= myid) */
   MPI_Comm_rank( *comm_world, &myid );
   xcolor = myid / px;
   tcolor = myid % px;

   MPI_Comm_split( *comm_world, xcolor, myid, comm_x );
   MPI_Comm_split( *comm_world, tcolor, myid, comm_t );

   return _braid_error_flag;
}

/*--------------------------------------------------------------------------
 *--------------------------------------------------------------------------*/

braid_Int
braid_SetAbsTol(braid_Core  core,
                braid_Real  tol)
{
   _braid_CoreElt(core, tol)  = tol;
   _braid_CoreElt(core, rtol) = 0;

   return _braid_error_flag;
}

/*--------------------------------------------------------------------------
 *--------------------------------------------------------------------------*/

braid_Int
braid_SetRelTol(braid_Core  core,
                braid_Real  tol)
{
   _braid_CoreElt(core, tol)  = tol;
   _braid_CoreElt(core, rtol) = 1;

   return _braid_error_flag;
}

/*--------------------------------------------------------------------------
 *--------------------------------------------------------------------------*/

braid_Int
braid_SetNRelax(braid_Core  core,
                braid_Int   level,
                braid_Int   nrelax)
{
   braid_Int  *nrels = _braid_CoreElt(core, nrels);

   if (level < 0)
   {
      /* Set default value */
      _braid_CoreElt(core, nrdefault) = nrelax;
   }
   else
   {
      /* Set factor on specified level */
      nrels[level] = nrelax;
   }

   return _braid_error_flag;
}

/*--------------------------------------------------------------------------
 *--------------------------------------------------------------------------*/

braid_Int
braid_SetCFactor(braid_Core  core,
                 braid_Int   level,
                 braid_Int   cfactor)
{
   braid_Int  *cfactors = _braid_CoreElt(core, cfactors);

   if (level < 0)
   {
      /* Set default value */
      _braid_CoreElt(core, cfdefault) = cfactor;
   }
   else
   {
      /* Set factor on specified level */
      cfactors[level] = cfactor;
   }

   return _braid_error_flag;
}

/*--------------------------------------------------------------------------
 *--------------------------------------------------------------------------*/

braid_Int
braid_SetMaxIter(braid_Core  core,
                 braid_Int   max_iter)
{
   braid_Real  *rnorms      = _braid_CoreElt(core, rnorms);
   braid_Real  *full_rnorms = _braid_CoreElt(core, full_rnorms);
   braid_Int    next_iter   = _braid_CoreElt(core, niter) + 1;
   braid_Int    i;

   /* If rnorms has never been allocated, make sure all entries are initialized */
   if (rnorms == NULL)
   {
      next_iter = 0;
   }

   _braid_CoreElt(core, max_iter) = max_iter;

   rnorms = _braid_TReAlloc(rnorms, braid_Real, max_iter+1);
   for (i = next_iter; i <= max_iter; i++)
   {
      rnorms[i] = braid_INVALID_RNORM;
   }

   /* Allocate even if not using full rnorms (simplifies intialization) */
   full_rnorms = _braid_TReAlloc(full_rnorms, braid_Real, max_iter+1);
   for (i = next_iter; i <= max_iter; i++)
   {
      full_rnorms[i] = braid_INVALID_RNORM;
   }

   _braid_CoreElt(core, rnorms) = rnorms;
   _braid_CoreElt(core, full_rnorms) = full_rnorms;

   return _braid_error_flag;
}

/*--------------------------------------------------------------------------
 *--------------------------------------------------------------------------*/

braid_Int
braid_SetRefine(braid_Core  core,
                braid_Int   refine)
{
   _braid_CoreElt(core, refine) = refine;

   return _braid_error_flag;
}

/*--------------------------------------------------------------------------
 *--------------------------------------------------------------------------*/

braid_Int
braid_SetMaxRefinements(braid_Core  core,
                        braid_Int   max_refinements)
{
   _braid_CoreElt(core, max_refinements) = max_refinements;

   return _braid_error_flag;
}

/*--------------------------------------------------------------------------
 *--------------------------------------------------------------------------*/

braid_Int
braid_SetTPointsCutoff(braid_Core  core,
                       braid_Int   tpoints_cutoff)
{
   _braid_CoreElt(core, tpoints_cutoff) = tpoints_cutoff;

   return _braid_error_flag;
}

/*--------------------------------------------------------------------------
 *--------------------------------------------------------------------------*/

braid_Int
braid_SetFMG(braid_Core  core)
{
   _braid_CoreElt(core, fmg) = 1;

   return _braid_error_flag;
}

/*--------------------------------------------------------------------------
 *--------------------------------------------------------------------------*/

braid_Int
braid_SetNFMGVcyc(braid_Core  core,
                  braid_Int   nfmg_Vcyc)
{
   _braid_CoreElt(core, nfmg_Vcyc) = nfmg_Vcyc;

   return _braid_error_flag;
}

/*--------------------------------------------------------------------------
 *--------------------------------------------------------------------------*/

braid_Int
braid_SetNFMG(braid_Core  core,
              braid_Int   k)
{
   _braid_CoreElt(core, nfmg) = k;

   return _braid_error_flag;
}

/*--------------------------------------------------------------------------
 *--------------------------------------------------------------------------*/

braid_Int
braid_SetStorage(braid_Core  core,
                 braid_Int   storage)
{
   _braid_CoreElt(core, storage) = storage;

   return _braid_error_flag;
}

/*--------------------------------------------------------------------------
 *--------------------------------------------------------------------------*/

braid_Int
braid_SetTemporalNorm(braid_Core  core,
                      braid_Int   tnorm)
{
   _braid_CoreElt(core, tnorm) = tnorm;

   return _braid_error_flag;
}

/*--------------------------------------------------------------------------
 *--------------------------------------------------------------------------*/

braid_Int
braid_SetResidual(braid_Core          core,
                  braid_PtFcnResidual residual)
{
   _braid_CoreElt(core, residual) = residual;

   return _braid_error_flag;
}

/*--------------------------------------------------------------------------
 *--------------------------------------------------------------------------*/

braid_Int
braid_SetFullRNormRes(braid_Core          core,
                      braid_PtFcnResidual residual)
{
   _braid_CoreElt(core, full_rnorm_res) = residual;

   return _braid_error_flag;
}

/*--------------------------------------------------------------------------
 *--------------------------------------------------------------------------*/

braid_Int
braid_SetTimeGrid(braid_Core          core,
                  braid_PtFcnTimeGrid tgrid)
{
   _braid_CoreElt(core, tgrid) = tgrid;

   return _braid_error_flag;
}

/*--------------------------------------------------------------------------
 *--------------------------------------------------------------------------*/

braid_Int
braid_SetPeriodic(braid_Core core,
                  braid_Int  periodic)
{
   _braid_CoreElt(core, periodic)   = 0;
   _braid_CoreElt(core, gupper)     = _braid_CoreElt(core, ntime);
   _braid_CoreElt(core, initiali) = 0;

   /* Do not set periodic, if we are doing sequential integration */
   if ( periodic && (_braid_CoreElt(core, seq_soln) == 0) )
   {
      _braid_CoreElt(core, periodic)   = 1;
      _braid_CoreElt(core, gupper)     = _braid_CoreElt(core, ntime) - 1;
      _braid_CoreElt(core, initiali) = -1;
   }
   else if (periodic == 1)
   {
      _braid_printf("  Braid: Periodic option is not compatible with SeqSoln option, disabling\n");
   }

   return _braid_error_flag;
}

/*--------------------------------------------------------------------------
 *--------------------------------------------------------------------------*/

braid_Int
braid_SetSpatialCoarsen(braid_Core          core,
                        braid_PtFcnSCoarsen scoarsen)
{
   _braid_CoreElt(core, scoarsen) = scoarsen;

   return _braid_error_flag;
}

/*--------------------------------------------------------------------------
 *--------------------------------------------------------------------------*/

braid_Int
braid_SetSpatialRefine(braid_Core         core,
                       braid_PtFcnSRefine srefine)
{
   _braid_CoreElt(core, srefine) = srefine;

   return _braid_error_flag;
}

/*--------------------------------------------------------------------------
 *--------------------------------------------------------------------------*/

braid_Int
braid_SetSync(braid_Core      core,
              braid_PtFcnSync sync)
{
   _braid_CoreElt(core, sync) = sync;

   return _braid_error_flag;
}

/*--------------------------------------------------------------------------
 *--------------------------------------------------------------------------*/

braid_Int
braid_SetShell(braid_Core          core,
               braid_PtFcnSInit    sinit,
               braid_PtFcnSClone   sclone,
               braid_PtFcnSFree    sfree)
{
   _braid_CoreElt(core, sinit) = sinit;
   _braid_CoreElt(core, sclone) = sclone;
   _braid_CoreElt(core, sfree) = sfree;
   _braid_CoreElt(core, useshell) = 1;

   return _braid_error_flag;
}

/*--------------------------------------------------------------------------
 *--------------------------------------------------------------------------*/

braid_Int
braid_GetNumIter(braid_Core   core,
                 braid_Int   *niter_ptr)
{
   *niter_ptr =  _braid_CoreElt(core, niter);
   return _braid_error_flag;
}

/*--------------------------------------------------------------------------
 *--------------------------------------------------------------------------*/

braid_Int
braid_GetRNorms(braid_Core   core,
                braid_Int   *nrequest_ptr,
                braid_Real  *rnorms)
{
   braid_Real  *rnorms_all = _braid_CoreElt(core, rnorms);
   braid_Int    rnorms_len = _braid_CoreElt(core, niter) + 1;

   _braid_GetNEntries(rnorms_all, rnorms_len, nrequest_ptr, rnorms);
   return _braid_error_flag;
}

/*--------------------------------------------------------------------------
 *--------------------------------------------------------------------------*/

braid_Int
braid_GetNLevels(braid_Core  core,
                 braid_Int  *nlevels_ptr)

{
   *nlevels_ptr = _braid_CoreElt(core, nlevels);
   return _braid_error_flag;
}

/*--------------------------------------------------------------------------
 *--------------------------------------------------------------------------*/

braid_Int
braid_GetSpatialAccuracy( braid_StepStatus  status,
                          braid_Real        loose_tol,
                          braid_Real        tight_tol,
                          braid_Real       *tol_ptr )
{
   braid_Int nrequest   = 2;
   braid_Real stol, tol, rnorm, rnorm0, old_fine_tolx;
   braid_Int level;
   braid_Real l_rnorm, l_ltol, l_ttol, l_tol;
   braid_Real *rnorms = (braid_Real *) malloc( 2*sizeof(braid_Real) );

   braid_StepStatusGetTol(status, &tol);
   braid_StepStatusGetLevel(status, &level);
   braid_StepStatusGetOldFineTolx(status, &old_fine_tolx);

   /* Get the first and then the current residual norms */
   rnorms[0] = -1.0; rnorms[1] = -1.0;
   braid_StepStatusGetRNorms(status, &nrequest, rnorms);
   if((rnorms[0] == -1.0) && (rnorms[1] != -1.0)){
      rnorm0 = rnorms[1];
   }
   else{
      rnorm0 = rnorms[0];
   }
   nrequest = -2;
   braid_StepStatusGetRNorms(status, &nrequest, rnorms);
   if((rnorms[1] == -1.0) && (rnorms[0] != -1.0)){
      rnorm = rnorms[0];
   }
   else{
      rnorm = rnorms[1];
   }


   if ( (level > 0) || (nrequest == 0) || (rnorm0 == -1.0) )
   {
      /* Always return the loose tolerance, if
       * (1) On a coarse grid computation
       * (2) There is no residual history yet (this is the first Braid iteration with skip turned on) */
      *tol_ptr = loose_tol;
   }
   else
   {
      /* Else, do a variable tolerance for the fine grid */
      l_rnorm = -log10(rnorm / rnorm0);
      l_tol   = -log10(tol / rnorm0);
      l_ltol  = -log10(loose_tol);
      l_ttol  = -log10(tight_tol);

      if ( l_rnorm >= (7.0/8.0)*l_tol )
      {
         /* Close to convergence, return tight_tol */
         *tol_ptr = tight_tol;
      }
      else
      {
         /* Do linear interpolation between loose_tol and tight_tol (but with respect to log10) */
         stol = (l_rnorm / l_tol) * (l_ttol - l_ltol) + l_ltol;
         *tol_ptr = pow(10, -stol);

         /* The fine grid tolerance MUST never decrease */
         if ( ((*tol_ptr) > old_fine_tolx) && (old_fine_tolx > 0) )
         {
            *tol_ptr = old_fine_tolx;
         }
      }
   }

   if (level == 0)
   {
      /* Store this fine grid tolerance */
      braid_StepStatusSetOldFineTolx(status, (*tol_ptr));

      /* If we've reached the "tight tolerance", then indicate to Braid that we can halt */
      if ( *tol_ptr == tight_tol )
      {
         braid_StepStatusSetTightFineTolx(status, 1);
      }
      else
      {
         braid_StepStatusSetTightFineTolx(status, 0);
      }
   }

   free(rnorms);
   /* printf( "lev: %d, accuracy: %1.2e, nreq: %d, rnorm: %1.2e, rnorm0: %1.2e, loose: %1.2e, tight: %1.2e, old: %1.2e, braid_tol: %1.2e \n", level, *tol_ptr, nrequest, rnorm, rnorm0, loose_tol, tight_tol, old_fine_tolx, tol); */
   return _braid_error_flag;
}

/*--------------------------------------------------------------------------
 *--------------------------------------------------------------------------*/

braid_Int
braid_SetSeqSoln(braid_Core  core,
                 braid_Int   seq_soln)
{
   /* Skip needs to be 0 if we do a sequential integration first */
   _braid_CoreElt(core, seq_soln) = seq_soln;
   if (seq_soln == 1)
   {
      if(_braid_CoreElt(core, skip) == 1)
      {
         _braid_CoreElt(core, skip) = 0;
         _braid_printf("  Braid: SetSeqSoln requires skip turned off, turning off now\n");
      }
      if(_braid_CoreElt(core, periodic) == 1)
      {
         _braid_CoreElt(core, periodic) = 0;
         _braid_printf("  Braid: SetSeqSoln requires periodic turned off, turning off now\n");
      }
   }

   return _braid_error_flag;
}

/**----------------------------------------------------------------------------
 * Adjoint
 *-----------------------------------------------------------------------------*/

braid_Int
braid_SetTStartObjective(braid_Core core,
                         braid_Real tstart_obj)
{
   if ( !(_braid_CoreElt(core, adjoint)))
   {
      return _braid_error_flag;
   }

   _braid_CoreElt(core, optim->tstart_obj) = tstart_obj;

   /* Sanity check */
   if ( tstart_obj < _braid_CoreElt(core, tstart) )
   {
      _braid_printf("\n  Braid: WARNING: tstart_objective < tstart ! Using default tstart now.\n\n");
      _braid_CoreElt(core, optim->tstart_obj) = _braid_CoreElt(core, tstart);
   }

   return _braid_error_flag;
}

/*--------------------------------------------------------------------------
 *--------------------------------------------------------------------------*/

braid_Int
braid_SetTStopObjective(braid_Core core,
                        braid_Real tstop_obj)
{
   if ( !(_braid_CoreElt(core, adjoint)) )
   {
      return _braid_error_flag;
   }

   _braid_CoreElt(core, optim->tstop_obj) = tstop_obj;

   /* Sanity check */
   if ( tstop_obj > _braid_CoreElt(core, tstop) )
   {
      _braid_printf("\n  Braid: WARNING: tstop_objective > tstop ! Using default tstop now.\n\n");
      _braid_CoreElt(core, optim->tstop_obj) = _braid_CoreElt(core, tstop);
   }


   return _braid_error_flag;
}

/*--------------------------------------------------------------------------
 *--------------------------------------------------------------------------*/

braid_Int
braid_SetPostprocessObjective(braid_Core                      core,
                              braid_PtFcnPostprocessObjective post_fcn )
{
   if ( !(_braid_CoreElt(core, adjoint)) )
   {
      return _braid_error_flag;
   }

   _braid_CoreElt(core, postprocess_obj) = post_fcn;

   return _braid_error_flag;
}

/*--------------------------------------------------------------------------
 *--------------------------------------------------------------------------*/

braid_Int
braid_SetPostprocessObjective_diff(braid_Core                           core,
                                   braid_PtFcnPostprocessObjective_diff post_fcn_diff )
{
   if ( !(_braid_CoreElt(core, adjoint)) )
   {
      return _braid_error_flag;
   }

   _braid_CoreElt(core, postprocess_obj_diff) = post_fcn_diff;
   return _braid_error_flag;
}

/*--------------------------------------------------------------------------
 *--------------------------------------------------------------------------*/

braid_Int
braid_SetAbsTolAdjoint(braid_Core core,
                       braid_Real tol_adj)
{
   if ( !(_braid_CoreElt(core, adjoint)) )
   {
      return _braid_error_flag;
   }

   _braid_CoreElt(core, optim)->tol_adj  = tol_adj;
   _braid_CoreElt(core, optim)->rtol_adj = 0;

   return _braid_error_flag;
}

/*--------------------------------------------------------------------------
 *--------------------------------------------------------------------------*/

braid_Int
braid_SetRelTolAdjoint(braid_Core core,
                       braid_Real tol_adj)
{
   if ( !(_braid_CoreElt(core, adjoint)) )
   {
      return _braid_error_flag;
   }

   _braid_CoreElt(core, optim)->tol_adj  = tol_adj;
   _braid_CoreElt(core, optim)->rtol_adj = 1;

   return _braid_error_flag;
}

/*--------------------------------------------------------------------------
 *--------------------------------------------------------------------------*/

braid_Int
braid_GetObjective(braid_Core  core,
                   braid_Real *objective_ptr )
{
   if ( !(_braid_CoreElt(core, adjoint)) )
   {
      *objective_ptr = 0.0;
   }
   else
   {
      *objective_ptr = _braid_CoreElt(core, optim)->objective;
   }

   return _braid_error_flag;
}

/*--------------------------------------------------------------------------
 *--------------------------------------------------------------------------*/

braid_Int
braid_SetObjectiveOnly(braid_Core core,
                       braid_Int  boolean)
{
   if ( !(_braid_CoreElt(core, adjoint)) )
   {
      return _braid_error_flag;
   }

   _braid_CoreElt(core, obj_only) = boolean;

   return _braid_error_flag;
}

<<<<<<< HEAD
braid_Int
braid_SetRevertedRanks(braid_Core core,
                       braid_Int  boolean)
{
   _braid_CoreElt(core, reverted_ranks) = boolean; 

   return _braid_error_flag;
}

=======
/*--------------------------------------------------------------------------
 *--------------------------------------------------------------------------*/
>>>>>>> 97951179

braid_Int
braid_GetRNormAdjoint(braid_Core  core,
                      braid_Real  *rnorm_adj)
{
   if ( !(_braid_CoreElt(core, adjoint)) )
   {
      return _braid_error_flag;
   }

   *rnorm_adj = _braid_CoreElt(core, optim)->rnorm_adj;

   return _braid_error_flag;
}

/*--------------------------------------------------------------------------
 *--------------------------------------------------------------------------*/

braid_Int
braid_GetMyID(braid_Core core,
              braid_Int *myid_ptr)
{
   *myid_ptr = _braid_CoreElt(core, myid);

   return _braid_error_flag;
}

/*--------------------------------------------------------------------------
 *--------------------------------------------------------------------------*/

static unsigned long int _braid_rand_next = 1;
braid_Int
braid_Rand(void)
{
   _braid_rand_next = _braid_rand_next * 1103515245 + 12345;
   return (unsigned int) (_braid_rand_next/65536) % braid_RAND_MAX;
}
<|MERGE_RESOLUTION|>--- conflicted
+++ resolved
@@ -418,7 +418,6 @@
          _braid_TFree(_braid_CoreElt(core, optim));
       }
 
-<<<<<<< HEAD
       /* Free last time step, if set */
       if (_braid_CoreElt(core, storage) < 0 )
       {
@@ -428,8 +427,6 @@
          }
       }
 
-=======
->>>>>>> 97951179
       for (level = 0; level < nlevels; level++)
       {
          _braid_GridDestroy(core, grids[level]);
@@ -1442,7 +1439,6 @@
    return _braid_error_flag;
 }
 
-<<<<<<< HEAD
 braid_Int
 braid_SetRevertedRanks(braid_Core core,
                        braid_Int  boolean)
@@ -1452,10 +1448,6 @@
    return _braid_error_flag;
 }
 
-=======
-/*--------------------------------------------------------------------------
- *--------------------------------------------------------------------------*/
->>>>>>> 97951179
 
 braid_Int
 braid_GetRNormAdjoint(braid_Core  core,
