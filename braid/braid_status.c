/*BHEADER**********************************************************************
 * Copyright (c) 2013, Lawrence Livermore National Security, LLC. 
 * Produced at the Lawrence Livermore National Laboratory.
 * 
 * This file is part of XBraid. For support, post issues to the XBraid Github page.
 * 
 * This program is free software; you can redistribute it and/or modify it under
 * the terms of the GNU General Public License (as published by the Free Software
 * Foundation) version 2.1 dated February 1999.
 * 
 * This program is distributed in the hope that it will be useful, but WITHOUT ANY
 * WARRANTY; without even the IMPLIED WARRANTY OF MERCHANTABILITY or FITNESS FOR A
 * PARTICULAR PURPOSE. See the terms and conditions of the GNU General Public
 * License for more details.
 * 
 * You should have received a copy of the GNU Lesser General Public License along
 * with this program; if not, write to the Free Software Foundation, Inc., 59
 * Temple Place, Suite 330, Boston, MA 02111-1307 USA
 *
 ***********************************************************************EHEADER*/
 
/** \file braid_status.c
 * \brief Source code for status interface routines.  See braid_status.h and
 * status.h for more information.
 *
 */

#include "_braid.h"
#include "util.h"

#ifndef DEBUG
#define DEBUG 0
#endif

#define ACCESSOR_FUNCTION_GET1(stype,param,vtype1) \
   braid_Int braid_##stype##StatusGet##param(braid_##stype##Status s, braid_##vtype1 *v1) \
   {return braid_StatusGet##param((braid_Status)s, v1);}
#define ACCESSOR_FUNCTION_GET1_IN3(stype,param,vtype1,vtype2,vtype3,vtype4) \
   braid_Int braid_##stype##StatusGet##param(braid_##stype##Status s, braid_##vtype1 *v1, braid_##vtype2 v2, braid_##vtype3 v3, braid_##vtype4 v4) \
   {return braid_StatusGet##param((braid_Status)s, v1, v2, v3, v4);}
#define ACCESSOR_FUNCTION_GET2(stype,param,vtype1,vtype2) \
   braid_Int braid_##stype##StatusGet##param(braid_##stype##Status s, braid_##vtype1 *v1, braid_##vtype2 *v2) \
   {return braid_StatusGet##param((braid_Status)s, v1, v2);}
#define ACCESSOR_FUNCTION_GET2_IN1(stype,param,vtype1,vtype2,vtype3) \
   braid_Int braid_##stype##StatusGet##param(braid_##stype##Status s, braid_##vtype1 *v1, braid_##vtype2 *v2, braid_##vtype3 v3) \
   {return braid_StatusGet##param((braid_Status)s, v1, v2, v3);}
#define ACCESSOR_FUNCTION_GET3(stype,param,vtype1,vtype2,vtype3) \
   braid_Int braid_##stype##StatusGet##param(braid_##stype##Status s, braid_##vtype1 *v1, braid_##vtype2 *v2, braid_##vtype3 *v3) \
   {return braid_StatusGet##param((braid_Status)s, v1, v2, v3);}
#define ACCESSOR_FUNCTION_GET4(stype,param,vtype1,vtype2,vtype3,vtype4) \
   braid_Int braid_##stype##StatusGet##param(braid_##stype##Status s, braid_##vtype1 *v1, braid_##vtype2 *v2, braid_##vtype3 *v3, braid_##vtype4 *v4) \
   {return braid_StatusGet##param((braid_Status)s, v1, v2, v3, v4);}
#define ACCESSOR_FUNCTION_GET5(stype,param,vtype1,vtype2,vtype3,vtype4,vtype5) \
   braid_Int braid_##stype##StatusGet##param(braid_##stype##Status s, braid_##vtype1 *v1, braid_##vtype2 *v2, braid_##vtype3 *v3, braid_##vtype4 *v4, braid_##vtype5 *v5) \
   {return braid_StatusGet##param((braid_Status)s, v1, v2, v3, v4, v5);}
#define ACCESSOR_FUNCTION_SET1(stype,param,vtype1) \
   braid_Int braid_##stype##StatusSet##param(braid_##stype##Status s, braid_##vtype1 v1) \
   {return braid_StatusSet##param((braid_Status)s, v1);}

braid_Int
_braid_StatusDestroy(braid_Status status)
{
   if (status)
   {
      _braid_TFree(status);
   }

   return _braid_error_flag;
}

/*--------------------------------------------------------------------------
 * Status Routines
 *--------------------------------------------------------------------------*/

braid_Int
braid_StatusGetT(braid_Status status,
                 braid_Real  *t_ptr
                 )
{
   *t_ptr = _braid_StatusElt(status, t);
   return _braid_error_flag;
}

braid_Int
braid_StatusGetTIndex(braid_Status status,
                     braid_Int    *idx_ptr
                     )
{
   *idx_ptr = _braid_StatusElt(status, idx);
   return _braid_error_flag;
}

braid_Int
braid_StatusGetIter(braid_Status status,
                    braid_Int   *iter_ptr
                    )
{
   *iter_ptr = _braid_StatusElt(status, niter);
   return _braid_error_flag;
}

braid_Int
braid_StatusGetLevel(braid_Status status,
                     braid_Int   *level_ptr
                     )
{
   *level_ptr = _braid_StatusElt(status, level);
   return _braid_error_flag;
}

braid_Int
braid_StatusGetNLevels(braid_Status status,
                       braid_Int   *nlevels_ptr
                       )
{
   *nlevels_ptr = _braid_StatusElt(status, nlevels);
   return _braid_error_flag;
}

braid_Int
braid_StatusGetNRefine(braid_Status status,
                       braid_Int   *nrefine_ptr
                       )
{
   *nrefine_ptr = _braid_StatusElt(status, nrefine);
   return _braid_error_flag;
}

braid_Int
braid_StatusGetNTPoints(braid_Status status,
                        braid_Int   *ntpoints_ptr
                        )
{
   *ntpoints_ptr = _braid_StatusElt(status, gupper);
   return _braid_error_flag;
}

braid_Int
braid_StatusGetResidual(braid_Status status,
                        braid_Real  *rnorm_ptr
                        )
{
   *rnorm_ptr = _braid_StatusElt(status, rnorm);
   return _braid_error_flag;
}
braid_Int
braid_StatusGetDone(braid_Status status,
                    braid_Int   *done_ptr
                    )
{
   *done_ptr = _braid_StatusElt(status, done);
   return _braid_error_flag;
}

braid_Int
braid_StatusGetTIUL(braid_Status status,
                    braid_Int   *iloc_upper,
                    braid_Int   *iloc_lower,
                    braid_Int    level
                    )
{
   _braid_Grid **grids = _braid_StatusElt(status, grids);

   *iloc_upper = _braid_GridElt(grids[level], iupper);
   *iloc_lower = _braid_GridElt(grids[level], ilower);
   return _braid_error_flag;
}

braid_Int
braid_StatusGetTimeValues(braid_Status status,
                          braid_Real **tvalues_ptr,
                          braid_Int    i_upper,
                          braid_Int    i_lower,
                          braid_Int    level
                          )
{
   /* We assume user has allocated enough space in tvalues_ptr */
   braid_Int iloc_lower, cpy_lower, cpy_size;
   braid_Real *ta;
   _braid_Grid **grids = _braid_StatusElt(status, grids);
   iloc_lower = _braid_GridElt(grids[level], ilower);
   ta = _braid_GridElt(grids[level], ta);

   cpy_lower = (i_lower)-iloc_lower;
   cpy_size = (i_upper)-(i_lower)+1;

   memcpy(*tvalues_ptr+cpy_lower, ta+cpy_lower, cpy_size*sizeof(braid_Real));
   return _braid_error_flag;
}

braid_Int
braid_StatusGetTILD(braid_Status status,
                    braid_Real  *t_ptr,
                    braid_Int   *iter_ptr,
                    braid_Int   *level_ptr,
                    braid_Int   *done_ptr
                    )
{
   *t_ptr = _braid_StatusElt(status, t);
   *iter_ptr = _braid_StatusElt(status, niter);
   *level_ptr = _braid_StatusElt(status, level);
   *done_ptr = _braid_StatusElt(status, done);
   return _braid_error_flag;
}

braid_Int
braid_StatusGetWrapperTest(braid_Status status,
                           braid_Int   *wtest_ptr
                           )
{
   *wtest_ptr = _braid_StatusElt(status, wrapper_test);
   return _braid_error_flag;
}

braid_Int
braid_StatusGetCallingFunction(braid_Status status,
                               braid_Int   *cfunction_ptr
                               )
{
   *cfunction_ptr = _braid_StatusElt(status, calling_function);
   return _braid_error_flag;
}

braid_Int
braid_StatusGetCTprior(braid_Status status,
                       braid_Real  *ctprior_ptr
                       )
{
   *ctprior_ptr = _braid_StatusElt(status, c_tprior);
   return _braid_error_flag;
}

braid_Int
braid_StatusGetCTstop(braid_Status status,
                      braid_Real  *ctstop_ptr
                      )
{
   *ctstop_ptr = _braid_StatusElt(status, c_tstop);
   return _braid_error_flag;
}

braid_Int
braid_StatusGetFTprior(braid_Status status,
                       braid_Real  *ftprior_ptr
                       )
{
   *ftprior_ptr = _braid_StatusElt(status, f_tprior);
   return _braid_error_flag;
}

braid_Int
braid_StatusGetFTstop(braid_Status status,
                      braid_Real  *ftstop_ptr
                      )
{
   *ftstop_ptr = _braid_StatusElt(status, f_tstop);
   return _braid_error_flag;
}

braid_Int
braid_StatusGetTpriorTstop(braid_Status status,
                           braid_Real  *t_ptr,
                           braid_Real  *ftprior_ptr,
                           braid_Real  *ftstop_ptr,
                           braid_Real  *ctprior_ptr,
                           braid_Real  *ctstop_ptr
                           )
{
   *t_ptr = _braid_StatusElt(status, t);
   *ctprior_ptr = _braid_StatusElt(status, c_tprior);
   *ctstop_ptr = _braid_StatusElt(status, c_tstop);
   *ftprior_ptr = _braid_StatusElt(status, f_tprior);
   *ftstop_ptr = _braid_StatusElt(status, f_tstop);
   return _braid_error_flag;
}

braid_Int
braid_StatusGetTstop(braid_Status status,
                     braid_Real  *tstop_ptr
                     )
{
   *tstop_ptr = _braid_StatusElt(status, tnext);
   return _braid_error_flag;
}

braid_Int
braid_StatusGetTstartTstop(braid_Status status,
                           braid_Real  *tstart_ptr,
                           braid_Real  *tstop_ptr
                           )
{
   *tstart_ptr = _braid_StatusElt(status, t);
   *tstop_ptr = _braid_StatusElt(status, tnext);
   return _braid_error_flag;
}

braid_Int
braid_StatusGetTol(braid_Status status,
                   braid_Real  *tol_ptr
                   )
{
   *tol_ptr = _braid_StatusElt(status, tol);
   return _braid_error_flag;
}

braid_Int
braid_StatusGetRNorms(braid_Status status,
                      braid_Int   *nrequest_ptr,
                      braid_Real  *rnorms_ptr
                      )
{
   braid_Real *_rnorms    = _braid_StatusElt(status, rnorms);
   braid_Int   rnorms_len = _braid_StatusElt(status, niter) + 1;

   _braid_GetNEntries(_rnorms, rnorms_len, nrequest_ptr, rnorms_ptr);
   return _braid_error_flag;
}

braid_Int
braid_StatusGetOldFineTolx(braid_Status status,
                           braid_Real  *old_fine_tolx_ptr
                           )
{
   *old_fine_tolx_ptr = _braid_StatusElt(status, old_fine_tolx);
   return _braid_error_flag;
}

braid_Int
braid_StatusSetOldFineTolx(braid_Status status,
                           braid_Real   old_fine_tolx
                           )
{
   _braid_StatusElt(status, old_fine_tolx) = old_fine_tolx;
   return _braid_error_flag;
}

braid_Int
braid_StatusSetTightFineTolx(braid_Status status,
                             braid_Real   tight_fine_tolx
                             )
{
   _braid_StatusElt(status, tight_fine_tolx) = tight_fine_tolx;
   return _braid_error_flag;
}

braid_Int
braid_StatusSetRFactor(braid_Status status,
                       braid_Real   rfactor
                       )
{
   braid_Int  level = _braid_StatusElt(status, level);

   /* Only set the rfactor on level 0 */
   if (level == 0)
   {
      _braid_Grid      **grids    = _braid_StatusElt(status, grids);
      braid_Int         *rfactors = _braid_StatusElt(status, rfactors);
      braid_Int          index    = _braid_StatusElt(status, idx);
      braid_Int          ilower   = _braid_GridElt(grids[level], ilower);
      braid_Int          ii       = index+1 - ilower;

      /* Set refinement factor
       * 
       * Note: make sure index ii is positive.  There is one step with
       * Richardson in FCRelax that is with a C-point from the left-neighboring
       * processor.  Thus, ii can be negative. */
      if( ii >= 0 )
         rfactors[ii] = rfactor;
   }

   return _braid_error_flag;
}

braid_Int
braid_StatusSetRefinementDtValues(braid_Status  status,
                                  braid_Real    rfactor,
                                  braid_Real   *rdtarray
                                  )
{
   braid_Int  level = _braid_StatusElt(status, level);

   /* Only set the rfactor on level 0 */
   if (level == 0)
   {
      _braid_Grid      **grids    = _braid_StatusElt(status, grids);
      braid_Int         *rfactors = _braid_StatusElt(status, rfactors);
      braid_Int          index    = _braid_StatusElt(status, idx);
      braid_Int          ilower   = _braid_GridElt(grids[level], ilower);
      braid_Int          ii       = index+1 - ilower;

       /* Note: make sure index ii is positive.  There is one step with
        * Richardson in FCRelax that is with a C-point from the
        * left-neighboring processor.  Thus, ii can be negative. */ 
      if( ii >= 0 )
      {
         /* Set refinement factor */
         rfactors[ii] = rfactor;
         
         /* Store dt values */
         if (rfactor > 1)
         {
            braid_Real  **rdtvalues = _braid_StatusElt(status, rdtvalues);
            braid_Int     j;
         
            if (rdtvalues[ii] != NULL)
            {
               /* This essentially forces a realloc in case rfactor has changed.
                * Note that TFree() sets rdtvalues[ii] to NULL. */
               _braid_TFree(rdtvalues[ii]);
            }
            if (rdtvalues[ii] == NULL)
            {
               rdtvalues[ii] = _braid_CTAlloc(braid_Real, (rfactor-1));
            }
            for (j = 0; j < (rfactor-1); j++)
            {
               rdtvalues[ii][j] = rdtarray[j];
            }
         }
      }
   }

   return _braid_error_flag;
}

braid_Int
braid_StatusSetRSpace(braid_Status status,
                      braid_Real   r_space
                      )
{
   if ( !_braid_StatusElt(status, r_space) && r_space )
      _braid_StatusElt(status, r_space) = 1;
   return _braid_error_flag;
}

braid_Int
braid_StatusGetMessageType(braid_Status status,
                           braid_Int   *messagetype_ptr
                           )
{
   *messagetype_ptr = _braid_StatusElt(status, messagetype);
   return _braid_error_flag;
}

braid_Int
braid_StatusSetSize(braid_Status status,
                    braid_Real   size
                    )
{
   _braid_StatusElt(status, size_buffer ) = size;
   return _braid_error_flag;
}


/* Local helper function for braid_StatusGetSingleErrorEstStep and 
braid_StatusGetSingleErrorEstAccess.  This function avoids repeat code */
braid_Int
GetSingleErrorEstHelper(braid_Status   status, 
                        braid_Real    *estimate,
                        braid_Int      local_time_idx )
{
   braid_Int     level  = _braid_StatusElt(status, level);

   /* Richardson estimates only exist on level 0.
    *
    * Also Note, make sure index is positive.  There is one step with Richardson
    * in FCRelax that is with a C-point from the left-neighboring processor.
    * Thus, local index can be negative. */ 

   *estimate = -1.0;
   if( local_time_idx >= 0 )
   {
      if ( _braid_StatusElt(status, est_error) && (level == 0) )
      {
         *estimate = (_braid_StatusElt(status, estimate))[local_time_idx];
      }
   }

   return _braid_error_flag;
}

braid_Int
braid_StatusGetSingleErrorEstStep(braid_Status   status, 
                                  braid_Real    *estimate
                                  )
{
   braid_Int     idx    = _braid_StatusElt(status, idx);
   _braid_Grid **grids  = _braid_StatusElt(status, grids);
   braid_Int     ilower = _braid_GridElt(grids[0], ilower);

   /* Compute local time index, and call helper function
    * Note, we must increment local_time_idx by 1, because the index set
    * earlier in status Step refers to the time index of "tstart".  Whereas,
    * this function should return the error estimate of the time-step
    * corresponding to "tstop". 
    */
   braid_Int local_time_idx = idx - ilower + 1;
   GetSingleErrorEstHelper(status, estimate, local_time_idx); 

   return _braid_error_flag;
}


braid_Int
braid_StatusGetSingleErrorEstAccess(braid_Status   status, 
                                    braid_Real    *estimate
                                    )
{
   braid_Int     idx    = _braid_StatusElt(status, idx);
   _braid_Grid **grids  = _braid_StatusElt(status, grids);
   braid_Int     ilower = _braid_GridElt(grids[0], ilower);

   /* Compute local time index, and call helper function */
   braid_Int local_time_idx = idx - ilower;
   GetSingleErrorEstHelper(status, estimate, local_time_idx); 

   return _braid_error_flag;
}


braid_Int
braid_StatusGetNumErrorEst(braid_Status   status, 
                           braid_Int     *npoints
                           )
{
    _braid_Grid **grids  = _braid_StatusElt(status, grids);
    braid_Int     ilower = _braid_GridElt(grids[0], ilower);
    braid_Int     iupper = _braid_GridElt(grids[0], iupper);
    braid_Int     level  = _braid_StatusElt(status, level);

   /* Richardson estimates only exist on level 0 */
   if ( _braid_StatusElt(status, est_error) && (level == 0) )
   {
      *npoints = iupper - ilower + 1;
   }
   else
   {
      *npoints = 0;
   }

   return _braid_error_flag;
}


braid_Int
braid_StatusGetAllErrorEst(braid_Status  status, 
                           braid_Real   *error_est
                           )
{
    _braid_Grid **grids           = _braid_StatusElt(status, grids);
    braid_Int     ilower          = _braid_GridElt(grids[0], ilower);
    braid_Int     iupper          = _braid_GridElt(grids[0], iupper);
    braid_Real   *braid_estimates = _braid_StatusElt(status, estimate);
    braid_Int     level           = _braid_StatusElt(status, level);
    braid_Int     npoints, m;

   /* Richardson estimates only exist on level 0 */
   if ( _braid_StatusElt(status, est_error) && (level == 0) )
   {
      npoints = iupper - ilower + 1;
   }
   else
   {
      npoints = 0;
   }
   
   /* Populate user-array with error estimates */
   for(m=0; m < npoints; m++)
   {
      error_est[m] = braid_estimates[m];
   }

   return _braid_error_flag;
}

/*--------------------------------------------------------------------------
 * AccessStatus Routines
 *--------------------------------------------------------------------------*/

braid_Int
_braid_AccessStatusInit(braid_Real           t,
                        braid_Int            idx,
                        braid_Real           rnorm,
                        braid_Int            iter,
                        braid_Int            level,
                        braid_Int            nrefine,
                        braid_Int            gupper,
                        braid_Int            done,
                        braid_Int            wrapper_test,
                        braid_Int            calling_function,
                        braid_AccessStatus   status)
{
   _braid_StatusElt(status, t)            = t;
   _braid_StatusElt(status, idx)          = idx;
   _braid_StatusElt(status, level)        = level;
   _braid_StatusElt(status, nrefine)      = nrefine;
   _braid_StatusElt(status, gupper)       = gupper;
   _braid_StatusElt(status, rnorm)        = rnorm;
   _braid_StatusElt(status, done)         = done;
   _braid_StatusElt(status, niter)        = iter;
   _braid_StatusElt(status, wrapper_test) = wrapper_test;
   _braid_StatusElt(status, calling_function) = calling_function;
   return _braid_error_flag;
}
ACCESSOR_FUNCTION_GET1(Access, T,               Real)
ACCESSOR_FUNCTION_GET1(Access, TIndex,          Int)
ACCESSOR_FUNCTION_GET1(Access, Iter,            Int)
ACCESSOR_FUNCTION_GET1(Access, Level,           Int)
ACCESSOR_FUNCTION_GET1(Access, NLevels,         Int)
ACCESSOR_FUNCTION_GET1(Access, NRefine,         Int)
ACCESSOR_FUNCTION_GET1(Access, NTPoints,        Int)
ACCESSOR_FUNCTION_GET1(Access, Residual,        Real)
ACCESSOR_FUNCTION_GET1(Access, Done,            Int)
ACCESSOR_FUNCTION_GET4(Access, TILD,            Real, Int, Int, Int)
ACCESSOR_FUNCTION_GET1(Access, WrapperTest,     Int)
ACCESSOR_FUNCTION_GET1(Access, CallingFunction, Int)
ACCESSOR_FUNCTION_GET1(Access, SingleErrorEstAccess,  Real)

/*--------------------------------------------------------------------------
 * SyncStatus Routines
 *--------------------------------------------------------------------------*/

braid_Int
_braid_SyncStatusInit(braid_Int            iter,
                      braid_Int            level,
                      braid_Int            nrefine,
                      braid_Int            gupper,
                      braid_Int            done,
                      braid_Int            calling_function,
                      braid_SyncStatus     status)
{
   _braid_StatusElt(status, level)        = level;
   _braid_StatusElt(status, nrefine)      = nrefine;
   _braid_StatusElt(status, gupper)       = gupper;
   _braid_StatusElt(status, done)         = done;
   _braid_StatusElt(status, niter)        = iter;
   _braid_StatusElt(status, calling_function) = calling_function;
   return _braid_error_flag;
}
ACCESSOR_FUNCTION_GET2_IN1(Sync, TIUL,         Int, Int, Int)
ACCESSOR_FUNCTION_GET1_IN3(Sync, TimeValues,   Real*, Int, Int, Int)
ACCESSOR_FUNCTION_GET1(Sync, Iter,             Int)
ACCESSOR_FUNCTION_GET1(Sync, Level,            Int)
ACCESSOR_FUNCTION_GET1(Sync, NLevels,          Int)
ACCESSOR_FUNCTION_GET1(Sync, NRefine,          Int)
ACCESSOR_FUNCTION_GET1(Sync, NTPoints,         Int)
ACCESSOR_FUNCTION_GET1(Sync, Done,             Int)
ACCESSOR_FUNCTION_GET1(Sync, CallingFunction,  Int)
ACCESSOR_FUNCTION_GET1(Sync, NumErrorEst,      Int)
ACCESSOR_FUNCTION_GET1(Sync, AllErrorEst,      Real)

/*--------------------------------------------------------------------------
 * CoarsenRefStatus Routines
 *--------------------------------------------------------------------------*/

braid_Int
_braid_CoarsenRefStatusInit(braid_Real              tstart,  
                            braid_Real              f_tprior,
                            braid_Real              f_tstop, 
                            braid_Real              c_tprior,
                            braid_Real              c_tstop,
                            braid_Int               level,
                            braid_Int               nrefine,
                            braid_Int               gupper,
                            braid_Int               c_index,
                            braid_CoarsenRefStatus  status)
{
   _braid_StatusElt(status, t)        = tstart;
   _braid_StatusElt(status, idx)      = c_index;
   _braid_StatusElt(status, f_tprior) = f_tprior;
   _braid_StatusElt(status, f_tstop)  = f_tstop;
   _braid_StatusElt(status, c_tprior) = c_tprior;
   _braid_StatusElt(status, c_tstop)  = c_tstop;
   _braid_StatusElt(status, level)    = level;
   _braid_StatusElt(status, nrefine)  = nrefine;
   _braid_StatusElt(status, gupper)   = gupper;

   return _braid_error_flag;
}
ACCESSOR_FUNCTION_GET1(CoarsenRef, T,           Real)
ACCESSOR_FUNCTION_GET1(CoarsenRef, TIndex,      Int)
ACCESSOR_FUNCTION_GET1(CoarsenRef, Iter,        Int)
ACCESSOR_FUNCTION_GET1(CoarsenRef, Level,       Int)
ACCESSOR_FUNCTION_GET1(CoarsenRef, NLevels,     Int)
ACCESSOR_FUNCTION_GET1(CoarsenRef, NRefine,     Int)
ACCESSOR_FUNCTION_GET1(CoarsenRef, NTPoints,    Int)
ACCESSOR_FUNCTION_GET1(CoarsenRef, CTprior,     Real)
ACCESSOR_FUNCTION_GET1(CoarsenRef, CTstop,      Real)
ACCESSOR_FUNCTION_GET1(CoarsenRef, FTprior,     Real)
ACCESSOR_FUNCTION_GET1(CoarsenRef, FTstop,      Real)
ACCESSOR_FUNCTION_GET5(CoarsenRef, TpriorTstop, Real, Real, Real, Real, Real)

/*--------------------------------------------------------------------------
 * StepStatus Routines
 *--------------------------------------------------------------------------*/

braid_Int
_braid_StepStatusInit(braid_Real       tstart,
                      braid_Real       tstop,
                      braid_Int        idx,
                      braid_Real       tol,
                      braid_Int        iter,
                      braid_Int        level,
                      braid_Int        nrefine,
                      braid_Int        gupper,
                      braid_StepStatus status)
{
   _braid_StatusElt(status, t)         = tstart;
   _braid_StatusElt(status, tnext)     = tstop;
   _braid_StatusElt(status, idx)       = idx;
   _braid_StatusElt(status, tol)       = tol;
   _braid_StatusElt(status, niter)     = iter;
   _braid_StatusElt(status, level)     = level;
   _braid_StatusElt(status, nrefine)   = nrefine;
   _braid_StatusElt(status, gupper)    = gupper;
   _braid_StatusElt(status, r_space)   = 0;

   return _braid_error_flag;
}
ACCESSOR_FUNCTION_GET1(Step, T,             Real)
ACCESSOR_FUNCTION_GET1(Step, TIndex,        Int)
ACCESSOR_FUNCTION_GET1(Step, Iter,          Int)
ACCESSOR_FUNCTION_GET1(Step, Level,         Int)
ACCESSOR_FUNCTION_GET1(Step, NLevels,       Int)
ACCESSOR_FUNCTION_GET1(Step, NRefine,       Int)
ACCESSOR_FUNCTION_GET1(Step, NTPoints,      Int)
ACCESSOR_FUNCTION_GET1(Step, Tstop,         Real)
ACCESSOR_FUNCTION_GET2(Step, TstartTstop,   Real, Real)
ACCESSOR_FUNCTION_GET1(Step, Tol,           Real)
ACCESSOR_FUNCTION_GET2(Step, RNorms,        Int,  Real)
ACCESSOR_FUNCTION_GET1(Step, OldFineTolx,   Real)
ACCESSOR_FUNCTION_SET1(Step, OldFineTolx,   Real)
ACCESSOR_FUNCTION_SET1(Step, TightFineTolx, Real)
ACCESSOR_FUNCTION_SET1(Step, RFactor,       Real)
ACCESSOR_FUNCTION_SET1(Step, RSpace,        Real)
<<<<<<< HEAD
ACCESSOR_FUNCTION_GET1(Step, Done,          Int)
=======
ACCESSOR_FUNCTION_GET1(Step, SingleErrorEstStep, Real)
>>>>>>> 61585331

/*--------------------------------------------------------------------------
 * BufferStatus Routines
 *--------------------------------------------------------------------------*/

braid_Int
_braid_BufferStatusInit(braid_Int        messagetype,
                        braid_Int        size,
                        braid_BufferStatus status)
{
   _braid_StatusElt(status, messagetype)    = messagetype;
   _braid_StatusElt(status, size_buffer)    = size;
   return _braid_error_flag;
}
ACCESSOR_FUNCTION_GET1(Buffer, MessageType, Int)
ACCESSOR_FUNCTION_SET1(Buffer, Size,        Real)


/*--------------------------------------------------------------------------
 * ObjectiveStatus Routines
 *--------------------------------------------------------------------------*/

braid_Int
_braid_ObjectiveStatusInit(braid_Real            tstart,
                           braid_Int             idx,
                           braid_Int             iter,
                           braid_Int             level,
                           braid_Int             nrefine,
                           braid_Int             gupper,
                           braid_ObjectiveStatus status)
{

   _braid_StatusElt(status, t)         = tstart;
   _braid_StatusElt(status, idx)       = idx;
   _braid_StatusElt(status, niter)     = iter;
   _braid_StatusElt(status, level)     = level;
   _braid_StatusElt(status, nrefine)   = nrefine;
   _braid_StatusElt(status, gupper)    = gupper;

   return _braid_error_flag;
}
ACCESSOR_FUNCTION_GET1(Objective, T,             Real)
ACCESSOR_FUNCTION_GET1(Objective, TIndex,        Int)
ACCESSOR_FUNCTION_GET1(Objective, Iter,          Int)
ACCESSOR_FUNCTION_GET1(Objective, Level,         Int)
ACCESSOR_FUNCTION_GET1(Objective, NLevels,       Int)
ACCESSOR_FUNCTION_GET1(Objective, NRefine,       Int)
ACCESSOR_FUNCTION_GET1(Objective, NTPoints,      Int)
ACCESSOR_FUNCTION_GET1(Objective, Tol,           Real)<|MERGE_RESOLUTION|>--- conflicted
+++ resolved
@@ -733,11 +733,8 @@
 ACCESSOR_FUNCTION_SET1(Step, TightFineTolx, Real)
 ACCESSOR_FUNCTION_SET1(Step, RFactor,       Real)
 ACCESSOR_FUNCTION_SET1(Step, RSpace,        Real)
-<<<<<<< HEAD
 ACCESSOR_FUNCTION_GET1(Step, Done,          Int)
-=======
 ACCESSOR_FUNCTION_GET1(Step, SingleErrorEstStep, Real)
->>>>>>> 61585331
 
 /*--------------------------------------------------------------------------
  * BufferStatus Routines
