--- conflicted
+++ resolved
@@ -532,11 +532,7 @@
    int run_wrapper_tests, correct1, correct2;
    int print_level, access_level, max_nA, nA_max, max_levels, skip, min_coarse;
    int nrelax, nrelax0, cfactor, cfactor0, max_iter, fmg, res, storage, tnorm;
-<<<<<<< HEAD
-   int fullrnorm;
-=======
-   int new_res, use_seq_soln;
->>>>>>> 1e7fe2ac
+   int fullrnorm, use_seq_soln;
 
    MPI_Init(&argc, &argv);
    MPI_Comm_rank( comm, &myid );
@@ -580,14 +576,9 @@
    print_level         = 1;               /* Level of XBraid printing to the screen */
    access_level        = 1;               /* Frequency of calls to access routine: 1 is for only after simulation */
    run_wrapper_tests   = 0;               /* Run no simulation, only run wrapper tests */
-<<<<<<< HEAD
    fullrnorm           = 0;               /* Do not compute full residual from user routine each iteration */
-   
-=======
-   new_res             = 0;               /* Do not compute global residual from user routine each iteration */
    use_seq_soln        = 0;               /* Use the solution from sequential time stepping as the initial guess */
 
->>>>>>> 1e7fe2ac
    /* Other parameters specific to parallel in time */
    app->use_rand       = 1;               /* If 1, use a random initial guess, else use a zero initial guess */
    app->refine         = 0;               /* If 1, refine temporal grid */
