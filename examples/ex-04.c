/*BHEADER**********************************************************************
 * Copyright (c) 2013, Lawrence Livermore National Security, LLC. 
 * Produced at the Lawrence Livermore National Laboratory. Written by 
 * Jacob Schroder, Rob Falgout, Tzanio Kolev, Ulrike Yang, Veselin 
 * Dobrev, et al. LLNL-CODE-660355. All rights reserved.
 * 
 * This file is part of XBraid. For support, post issues to the XBraid Github page.
 * 
 * This program is free software; you can redistribute it and/or modify it under
 * the terms of the GNU General Public License (as published by the Free Software
 * Foundation) version 2.1 dated February 1999.
 * 
 * This program is distributed in the hope that it will be useful, but WITHOUT ANY
 * WARRANTY; without even the IMPLIED WARRANTY OF MERCHANTABILITY or FITNESS FOR A
 * PARTICULAR PURPOSE. See the terms and conditions of the GNU General Public
 * License for more details.
 * 
 * You should have received a copy of the GNU Lesser General Public License along
 * with this program; if not, write to the Free Software Foundation, Inc., 59
 * Temple Place, Suite 330, Boston, MA 02111-1307 USA
 *
 ***********************************************************************EHEADER*/

 /**
 * Example:       ex-04.c
 *
 * Interface:     C
 * 
 * Requires:      only C-language support     
 *
 * Compile with:  make ex-04-adjoint
 *
 * Description:  Solves a simple optimal control problem in time-parallel:
 * 
 *                 min   \int_0^1 u_1(t)^2 + u_2(t)^2 + gamma c(t)^2  dt
 * 
 *                  s.t.  d/dt u_1(t) = u_2(t)
 *                        d/dt u_2(t) = -u_2(t) + c(t)
 * 
 *               with initial condition u_1(0) = 0, u_2(0) = -1
 *               and piecewise constant control c(t).  
 *
 *               Implements a steepest-descent optimization iteration
 *               using fixed step size for design updates.   
 **/


#include <stdlib.h>
#include <stdio.h>
#include <string.h>

#include "braid.h"
#include "_braid.h"
#include "braid_test.h"
#include "ex-04-lib.c"


/*--------------------------------------------------------------------------
 * My App and Vector structures
 *--------------------------------------------------------------------------*/

typedef struct _braid_App_struct
{
   int     myid;        /* Rank of the processor */
   double  gamma;       /* Relaxation parameter for objective function */
   int     ntime;       /* Total number of time-steps */
   int     tstop;          /* Final time */
   double* design;       /* Local design vector (local on thit processor ) */
   int     ilower;       /* index of first time point on this processor */
   int     iupper;       /* index of last time point on this processor */

   braid_Core primalcore; 
} my_App;


/* Define the state vector at one time-step */
typedef struct _braid_Vector_struct
{
   /* The Shell part consists of the design variable c at one time step */
   double  design;
   /* Store the local gradient in u. */
   double gradient;

   /* The Vector part holds the R^2 state vector (u_1, u_2) at one time step */
   double *values;    

} my_Vector;



int GetLocalDesignIndex(braid_App app,
                        int       ts)
{
        return ts - app->ilower;
}

int GetTimeStepIndex(braid_App app,
                     double    t)
{
   int ts = t * app->ntime / app->tstop; 
   return ts;
}  
int GetPrimalTimeIndex(braid_App app,
                       int       ts)
{
   int idx = app->ntime - ts;
   return idx;
}
/*--------------------------------------------------------------------------
 * Integration routines
 *--------------------------------------------------------------------------*/

int 
my_Step(braid_App        app,
        braid_Vector     ustop,
        braid_Vector     fstop,
        braid_Vector     u,
        braid_StepStatus status)
{
   int    ts_start, ts_stop;
   double tstart, tstop;
   double design;
   double deltaT;
   
   /* Get the time-steps */
   braid_StepStatusGetTstartTstop(status, &tstart, &tstop);
   braid_StepStatusGetTIndex(status, &ts_start);
   ts_start = GetTimeStepIndex(app, tstart); 
   ts_stop  = GetTimeStepIndex(app, tstop); 
   deltaT   = tstop - tstart;

   /* Get the current design from the shell part of the vector */
   design = u->design;

//    printf("%d: Step %d,%f -> %d,%f, using design %1.14e uvalue[0] %f\n", app->myid, ts_start, tstart, ts_stop, tstop, design, u->values[0] );

   /* Take one step */
   take_step(u->values, design, deltaT);


   /* Get new design from the app */
   int localindex = GetLocalDesignIndex(app, ts_stop);
   u->design = app->design[localindex];



   /* no refinement */
   braid_StepStatusSetRFactor(status, 1);

   return 0;
}   


int 
my_Step_Adj(braid_App        app,
            braid_Vector     ustop,
            braid_Vector     fstop,
            braid_Vector     u,
            braid_StepStatus status)
{
   int    ts_start, ts_stop;
   double tstart, tstop;
   double design;
   double deltaT;
   double localgrad = 0.0;
   
   /* Get the time-steps */
   braid_StepStatusGetTstartTstop(status, &tstart, &tstop);
   braid_StepStatusGetTIndex(status, &ts_start);
   ts_start = GetTimeStepIndex(app, tstart); 
   ts_stop  = GetTimeStepIndex(app, tstop); 
   deltaT   = tstop - tstart;

   /* Get the current design from the primal core */
   braid_BaseVector uprimal;
   int primaltimestep = GetPrimalTimeIndex(app, ts_stop);
   _braid_UGetVectorRef(app->primalcore, 0, primaltimestep, &uprimal);
   design = uprimal->userVector->design;

  /* Take one step backwards */
//   if (ts_start > 0)
   localgrad = take_step_diff(u->values, deltaT, design);
   
   /* Objective function part */
   u->values[0] += 2 * uprimal->userVector->values[0];
   u->values[1] += 2 * uprimal->userVector->values[1];

   /* Store local gradient */
   u->gradient = localgrad;


//    printf("%d: Step_adj %d,%f -> %d,%f, using design  %d,%1.14e primal %1.14e localgrad %1.14e\n", app->myid, ts_start, tstart, ts_stop, tstop, primaltimestep, design, uprimal->userVector->values[0], localgrad);

   /* no refinement */
   braid_StepStatusSetRFactor(status, 1);

   return 0;
}  

int
my_Init(braid_App     app,
        double        t,
        braid_Vector *u_ptr)
{

   my_Vector *u;

   /* Allocate the vector */
   u = (my_Vector *) malloc(sizeof(my_Vector));
   u->values     = (double*) malloc( 2*sizeof(double) );

   /* Initialize the vector */
   if (t == 0.0)
   {
      u->values[0] = 0.0;
      u->values[1] = -1.0;
   }
   else
   {
      u->values[0] = 0.0;
      u->values[1] = 0.0;
   }

   /* Initialize the design */
   int ts  = GetTimeStepIndex(app, t); 
   int idx = GetLocalDesignIndex(app, ts);
   u->design = app->design[idx];


   *u_ptr = u;

   return 0;
}


int
my_Init_Adj(braid_App     app,
            double        t,
            braid_Vector *u_ptr)
{

   int ts  = GetTimeStepIndex(app, t); 
   my_Vector *u;

   /* Allocate the vector */
   u = (my_Vector *) malloc(sizeof(my_Vector));
   u->values     = (double*) malloc( 2*sizeof(double) );

   /* Initialize the adjoint vector with derivative of objective function */
   if (t == 0)
   {
         int primaltimestep = GetPrimalTimeIndex(app, ts) ;
         braid_BaseVector uprimal;
         _braid_UGetVectorRef(app->primalcore, 0, primaltimestep, &uprimal);
         u->values[0] = 2 * uprimal->userVector->values[0];
         u->values[1] = 2 * uprimal->userVector->values[1];
   }
   else 
   {
         u->values[0] = 0.0;
         u->values[1] = 0.0;
   }

   /* Reset the rest */
   u->design   = 0.0;
   u->gradient = 0.0;

   *u_ptr = u;

   return 0;
}

int
my_Clone(braid_App     app,
         braid_Vector  u,
         braid_Vector *v_ptr)
{
   my_Vector *v;

   /* Allocate the vector */
   v = (my_Vector *) malloc(sizeof(my_Vector));
   v->values = (double*) malloc( 2*sizeof(double) );

   /* Clone the values */
   v->values[0]  = u->values[0];
   v->values[1]  = u->values[1];
   v->design     = u->design;
   v->gradient   = u->gradient;

   *v_ptr = v;
   return 0;
}


int
my_Free(braid_App    app,
        braid_Vector u)
{
   free(u->values);
   u->values     = NULL;
//    u->primal_vec = NULL;
   free(u);

   return 0;
}



int
my_Sum(braid_App     app,
       double        alpha,
       braid_Vector  x,
       double        beta,
       braid_Vector  y)
{

   (y->values)[0] = alpha*(x->values)[0] + beta*(y->values)[0];
   (y->values)[1] = alpha*(x->values)[1] + beta*(y->values)[1];

   return 0;
}


int
my_SpatialNorm(braid_App     app,
               braid_Vector  u,
               double       *norm_ptr)
{
   int i;
   double dot = 0.0;

   for (i = 0; i < 2; i++)
   {
      dot += (u->values)[i]*(u->values)[i];
   }
   *norm_ptr = sqrt(dot);

   return 0;
}


int
my_Access(braid_App          app,
          braid_Vector       u,
          braid_AccessStatus astatus)
{
   int   done, index;
   char  filename[255];
   FILE * file;

   /* Print solution to file if simulation is over */
   braid_AccessStatusGetDone(astatus, &done);

   if (done)
   {
      braid_AccessStatusGetTIndex(astatus, &index);
      sprintf(filename, "%s.%04d.%03d", "ex-04.out", index, app->myid);
      file = fopen(filename, "w");
      fprintf(file, "%1.14e, %1.14e, %1.14e\n", (u->values)[0], (u->values)[1], u->design);
      fflush(file);
      fclose(file);
   }


   return 0;
}

int
my_Access_Adj(braid_App          app,
              braid_Vector       u,
              braid_AccessStatus astatus)
{
   int   done, index;
   char  filename[255];
   FILE * file;

   /* Print solution to file if simulation is over */
   braid_AccessStatusGetDone(astatus, &done);

   if (done)
   {
      braid_AccessStatusGetTIndex(astatus, &index);
      sprintf(filename, "%s.%04d.%03d", "ex-04.out.adjoint", index, app->myid);
      file = fopen(filename, "w");
      fprintf(file, "%1.14e, %1.14e, %1.14e\n", (u->values)[0], (u->values)[1], u->design);
      fflush(file);
      fclose(file);
   }


   return 0;
}

int
my_BufSize(braid_App           app,
           int                 *size_ptr,
           braid_BufferStatus  bstatus)
{
   *size_ptr = 3*sizeof(double); // (design + two values)
   return 0;
}

int
my_BufSize_Adj(braid_App           app,
               int                 *size_ptr,
               braid_BufferStatus  bstatus)
{
   int size;
   /* Get primal size */
   my_BufSize(app, &size, bstatus);

   *size_ptr = size; 
   return 0;
}


int
my_BufPack(braid_App           app,
           braid_Vector        u,
           void               *buffer,
           braid_BufferStatus  bstatus)
{
   double *dbuffer = buffer;
   int i;

   dbuffer[0] = u->values[0];
   dbuffer[1] = u->values[1];
   dbuffer[2] = u->design;

   braid_BufferStatusSetSize( bstatus,  3*sizeof(double));

   return 0;
}

int
my_BufPack_Adj(braid_App           app,
               braid_Vector        u,
               void               *buffer,
               braid_BufferStatus  bstatus)
{
   int i;
   int size, idx;

   /* Pack primal */
   my_BufPack(app, u, buffer, bstatus);
   my_BufSize(app, &size, bstatus);

   /* Pack adjoint */
   double *dbuffer = buffer;

//    printf("%d: Send design %1.14e\n", app->myid, u->primal_vec->design);

   braid_BufferStatusSetSize( bstatus, size);

   return 0;
}

int
my_BufUnpack(braid_App           app,
             void               *buffer,
             braid_Vector       *u_ptr,
             braid_BufferStatus  bstatus)
{
   my_Vector *u = NULL;
   double    *dbuffer = buffer;
   int i;

   /* Allocate memory */
   u = (my_Vector *) malloc(sizeof(my_Vector));
   u->values     = (double*) malloc( 2*sizeof(double) );

   /* Unpack primal */
   u->values[0] = dbuffer[0];
   u->values[1] = dbuffer[1];
   u->design    = dbuffer[2];

   *u_ptr = u;
   return 0;
}

int
my_BufUnpack_Adj(braid_App           app,
                 void               *buffer,
                 braid_Vector       *u_ptr,
                 braid_BufferStatus  bstatus)
{
   my_Vector *u = NULL;
   double    *dbuffer = buffer;
   int i, size, idx;

   /* Allocate the vector */
   u = (my_Vector *) malloc(sizeof(my_Vector));

   /* Unpack the primal */
   my_BufUnpack(app, buffer, &u, bstatus);
   my_BufSize(app, &size, bstatus);

//    printf("%d: Receive design %1.14e\n", app->myid, u->design);

   *u_ptr = u;
   return 0;
}


           
/*--------------------------------------------------------------------------
 * Main driver
 *--------------------------------------------------------------------------*/
int main (int argc, char *argv[])
{

   braid_Core core;
   my_App     *app;
         
   double   tstart, tstop; 
   int      rank, size, arg_index;
   int      ntime, ts, iter, maxiter, nreq;
   double   objective, gamma, stepsize, mygnorm, gnorm, gtol, rnorm, rnorm_adj;
   int      max_levels, cfactor, access_level, print_level, braid_maxiter;
   double   braid_tol, braid_adjtol;
   double   dt, h_inv;

   /* Define time domain */
   ntime  = 20;              /* Total number of time-steps */
   tstart = 0.0;             /* Beginning of time domain */
   tstop  = 1.0;             /* End of time domain*/

   /* Define some optimization parameters */
   gamma    = 0.005;         /* Relaxation parameter in the objective function */
   stepsize = 5.0;            /* Step size for design updates */
   maxiter  = 500;           /* Maximum number of optimization iterations */
   gtol     = 1e-6;          /* Stopping criterion on the gradient norm */

   /* Define some Braid parameters */
   max_levels     = 4;
   braid_maxiter  = 10;
   cfactor        = 2;
   braid_tol      = 1.0e-6;
   braid_adjtol   = 1.0e-6;
   access_level   = 0;
   print_level    = 0;
   

   /* Parse command line */
   arg_index = 1;
   while (arg_index < argc)
   {
      if ( strcmp(argv[arg_index], "-help") == 0 )
      {
         printf("\n");
         printf(" Solves a simple optimal control problem in time-serial on [0, 1] \n\n");
         printf("  min   \\int_0^1 u_1(t)^2 + u_2(t)^2 + gamma c(t)^2  dt \n\n");
         printf("  s.t.  d/dt u_1(t) = u_2(t) \n");
         printf("        d/dt u_2(t) = -u_2(t) + c(t) \n\n");
         printf("  -ntime <ntime>          : set num points in time\n");
         printf("  -gamma <gamma>          : Relaxation parameter in the objective function \n");
         printf("  -stepsize <stepsize>    : Step size for design updates \n");
         printf("  -mi <maxiter>           : Maximum number of optimization iterations \n");
         printf("  -gtol <gtol>            : Stopping criterion on the gradient norm \n");
         printf("  -ml <max_levels>        : Max number of braid levels \n");
         printf("  -bmi <braid_maxiter>    : Braid max_iter \n");
         printf("  -cf <cfactor>           : Coarsening factor \n");
         printf("  -btol <braid_tol>       : Braid halting tolerance \n");
         printf("  -batol <braid_adjtol>   : Braid adjoint halting tolerance \n");
         printf("  -access <access_level>  : Braid access level \n");
         printf("  -print <print_level>    : Braid print level \n");
         exit(1);
      }
      else if ( strcmp(argv[arg_index], "-ntime") == 0 )
      {
         arg_index++;
         ntime = atoi(argv[arg_index++]);
      }
      else if ( strcmp(argv[arg_index], "-gamma") == 0 )
      {
         arg_index++;
         gamma = atof(argv[arg_index++]);
      }
      else if ( strcmp(argv[arg_index], "-stepsize") == 0 )
      {
         arg_index++;
         stepsize = atof(argv[arg_index++]);
      }
      else if ( strcmp(argv[arg_index], "-mi") == 0 )
      {
         arg_index++;
         maxiter = atoi(argv[arg_index++]);
      }
      else if ( strcmp(argv[arg_index], "-gtol") == 0 )
      {
         arg_index++;
         gtol = atof(argv[arg_index++]);
      }
      else if ( strcmp(argv[arg_index], "-ml") == 0 )
      {
         arg_index++;
         max_levels = atoi(argv[arg_index++]);
      }
      else if ( strcmp(argv[arg_index], "-bmi") == 0 )
      {
         arg_index++;
         braid_maxiter = atoi(argv[arg_index++]);
      }
      else if ( strcmp(argv[arg_index], "-cf") == 0 )
      {
         arg_index++;
         cfactor = atoi(argv[arg_index++]);
      }
      else if ( strcmp(argv[arg_index], "-btol") == 0 )
      {
         arg_index++;
         braid_tol = atof(argv[arg_index++]);
      }
      else if ( strcmp(argv[arg_index], "-batol") == 0 )
      {
         arg_index++;
         braid_adjtol = atof(argv[arg_index++]);
      }
      else if ( strcmp(argv[arg_index], "-access") == 0 )
      {
         arg_index++;
         access_level = atoi(argv[arg_index++]);
      }
      else if ( strcmp(argv[arg_index], "-print") == 0 )
      {
         arg_index++;
         print_level = atoi(argv[arg_index++]);
      }
      else
      {
         printf("ABORTING: incorrect command line parameter %s\n", argv[arg_index]);
         return (0);
      }
   }

<<<<<<< HEAD
=======
   /* Initialize optimization */
   design   = (double*) malloc( ntime*sizeof(double) );    /* design vector (control c) */
   gradient = (double*) malloc( ntime*sizeof(double) );    /* gradient vector */
   for (ts = 0; ts < ntime; ts++)
   {
      design[ts]   = 0.;
      gradient[ts] = 0.;
   }
   /* Inverse of reduced Hessian approximation */
   dt    = (tstop - tstart) / ntime;
   h_inv = 1. / ( 2 * dt * (1. + gamma) );
>>>>>>> 97951179

   /* Initialize MPI */
   MPI_Init(&argc, &argv);
   MPI_Comm_rank(MPI_COMM_WORLD, &rank);
   MPI_Comm_size(MPI_COMM_WORLD, &size);

   /* Set up the app structure */
   app = (my_App *) malloc(sizeof(my_App));
   app->myid     = rank;
   app->ntime    = ntime;
   app->gamma    = gamma;
   app->tstop    = tstop;

   /* Initialize XBraid */
   braid_Init(MPI_COMM_WORLD, MPI_COMM_WORLD, tstart, tstop, ntime, app, my_Step, my_Init, my_Clone, my_Free, my_Sum, my_SpatialNorm, my_Access, my_BufSize, my_BufPack, my_BufUnpack, &core);


   /* Get xbraid's grid distribution */
   int ilower, iupper;
   _braid_GetDistribution(core, &ilower, &iupper);

   /* Initialize local design vector and store it in the app */
   int ndesign = iupper - ilower + 1;
   double* design   = (double*) malloc( ndesign*sizeof(double) );    /* local design vector */
   for (int i = 0; i < ndesign; i++)
   {
        int ts = i + ilower;
        design[i] = ts * 0.1 + 1.0;
        printf("%d: design[%d,%d] = %1.14e\n", rank, i, ts, design[i]);
   }
   app->design = design;
   app->ilower = ilower;
   app->iupper = iupper;

   printf("%d: %d -> %d, total: %d\n", rank, ilower, iupper, ndesign);



   /* Store all points (needed for adjoint) */
   braid_SetStorage(core, 0);


   /* Set some XBraid(_Adjoint) parameters */
   braid_SetMaxLevels(core, max_levels);
   braid_SetSkip(core, 0);
   braid_SetCFactor(core, -1, cfactor);
   braid_SetAccessLevel(core, access_level);
   braid_SetPrintLevel( core, print_level);       
   braid_SetMaxIter(core, braid_maxiter);
   braid_SetAbsTol(core, braid_tol);


     /* Store the primal core in the app in order to access the primal values from xbraid */
     app->primalcore = core;

     /* Perturb design */
     double EPS = 1e-8;
     app->design[0] += EPS;

      /* Parallel-in-time simulation and gradient computation */
      braid_Drive(core);


     /* Evaluate objective */
     braid_BaseVector u;
     double obj;
     objective = 0.0;
     for (int n = 0; n <= ntime; n++)
     {
          /* Get braid vector at this time step */
          _braid_UGetVectorRef(core, 0, n, &u);
          /* Compute objective */
          if (u != NULL) // this is only true on one processor (the one that stores u)
          {
             obj = pow(u->userVector->values[0],2) + pow(u->userVector->values[1],2);
             objective += obj;
             printf("%d: localobj %d, using %1.14e\n",rank, n, u->userVector->values[0]);
          }
     }
     MPI_Allreduce(&objective, &objective, 1, MPI_DOUBLE, MPI_SUM, MPI_COMM_WORLD);
     printf("%d: objective = %1.14e\n", rank, objective);


     /* Set up adjoint core */
     braid_Core core_adj;
     braid_Init(MPI_COMM_WORLD, MPI_COMM_WORLD, tstart, tstop, ntime, app, my_Step_Adj, my_Init_Adj, my_Clone, my_Free, my_Sum, my_SpatialNorm, my_Access_Adj, my_BufSize_Adj, my_BufPack_Adj, my_BufUnpack_Adj, &core_adj);

     /* Set some XBraid parameters */
     braid_SetMaxLevels(core_adj, max_levels);
     braid_SetSkip(core_adj, 0);
     braid_SetCFactor(core_adj, -1, cfactor);
     braid_SetAccessLevel(core_adj, access_level);
     braid_SetPrintLevel( core_adj, print_level);       
     braid_SetMaxIter(core_adj, braid_maxiter);
     braid_SetAbsTol(core_adj, braid_tol);


     /* Tell XBraid to use reverted processor ranks */
     braid_SetRevertedRanks(core_adj, 1);

     /* Store all points */
     braid_SetStorage(core_adj, 0);

    /* Get xbraid's grid distribution */
     _braid_GetDistribution(core_adj, &ilower, &iupper);
     ndesign = iupper - ilower + 1;
//      printf("%d: reverted %d -> %d, total %d\n", rank, ilower, iupper, ndesign);

     app->ilower = ilower;
     app->iupper = iupper;



     printf("\n");
     printf("RUN REVERSE \n");



//      _braid_SetVerbosity(core_adj, 1);
     braid_Drive(core_adj);

     /* Get gradient from adjoint u */
     double gradient = 0.0;
     for (int n = 0; n <= ntime; n++)
     {
          /* Get braid vector at this time step */
          _braid_UGetVectorRef(core_adj, 0, n, &u);
          /* Compute objective */
          if (u != NULL) // this is only true on one processor (the one that stores u)
          {
             printf("%d: (%d) u->gradient = %1.14e\n", rank, ntime - n, u->userVector->gradient);
        //      gradient += u->userVector->gradient;
          }
     }
//      MPI_Allreduce(&gradient, &gradient, 1, MPI_DOUBLE, MPI_SUM, MPI_COMM_WORLD);
//      printf("%d: Gradient %1.14e\n", rank, gradient);

//      for (int n=0; n <=ntime; n++)
//      {
//         int proc;
//         _braid_GetProc(core_adj, 0, n, &proc);
//         printf("%d: GetProc(%d) = %d\n", rank, n, proc );
//      }



      /* Get objective function value */
//       nreq = -1;
//       braid_GetObjective(core, &objective);

      /* Get the state and adjoint residual norms */
//       braid_GetRNorms(core, &nreq, &rnorm);
//       braid_GetRNormAdjoint(core, &rnorm_adj);

      /* Compute the norm of the gradient */
//       mygnorm = compute_sqnorm(app->gradient, ntime);
//       MPI_Allreduce(&mygnorm, &gnorm, 1, MPI_DOUBLE, MPI_SUM, MPI_COMM_WORLD);
//       gnorm = sqrt(gnorm);

      /* Output */
//       if (rank == 0)
//       {
        //  printf("Optimization: %3d  %1.8e  %1.8e  %1.14e  %1.14e\n", iter, rnorm, rnorm_adj, objective, gnorm);
//       }

      /* Check optimization convergence */
//       if (gnorm < gtol)
//       {
        //  break;
//       }

<<<<<<< HEAD
      /* Design update */
//       for(ts = 0; ts < ntime; ts++) 
//       {
//          app->design[ts] -= stepsize * app->gradient[ts];
//       }
=======
      /* Preconditioned design update */
      for(ts = 0; ts < ntime; ts++) 
      {
         app->design[ts] -= stepsize * h_inv * app->gradient[ts];
      }

   }
>>>>>>> 97951179

   
//    /* Output */
//    if (rank == 0)
//    {
//       if (iter == maxiter)
//       {
//          printf("\n Max. number of iterations reached! \n\n"); 
//       }
//       else
//       {
//          /* Print some statistics about the optimization run */
//          printf("\n");
//          printf("  Optimization has converged.\n");
//          printf("\n"); 
//          printf("  Objective function value = %1.8e\n", objective);
//          printf("  Gradient norm            = %1.8e\n", gnorm);
//          printf("\n");
//          printf("  optimization iterations  = %d\n", iter);
//          printf("  max optim iterations     = %d\n", maxiter);
//          printf("  gradient norm tolerance  = %1.1e\n", gtol);
//          printf("\n");
//       }
//    }
//    braid_PrintStats(core);



   /* Write final design to file */
//    write_design_vec("design", design, ntime);

   /* Clean up */
//    free(design);
//    free(gradient);
   free(app);
   braid_Destroy(core);
   braid_Destroy(core_adj);
   
   MPI_Finalize();

   return (0);
}<|MERGE_RESOLUTION|>--- conflicted
+++ resolved
@@ -633,21 +633,6 @@
       }
    }
 
-<<<<<<< HEAD
-=======
-   /* Initialize optimization */
-   design   = (double*) malloc( ntime*sizeof(double) );    /* design vector (control c) */
-   gradient = (double*) malloc( ntime*sizeof(double) );    /* gradient vector */
-   for (ts = 0; ts < ntime; ts++)
-   {
-      design[ts]   = 0.;
-      gradient[ts] = 0.;
-   }
-   /* Inverse of reduced Hessian approximation */
-   dt    = (tstop - tstart) / ntime;
-   h_inv = 1. / ( 2 * dt * (1. + gamma) );
->>>>>>> 97951179
-
    /* Initialize MPI */
    MPI_Init(&argc, &argv);
    MPI_Comm_rank(MPI_COMM_WORLD, &rank);
@@ -818,21 +803,11 @@
         //  break;
 //       }
 
-<<<<<<< HEAD
       /* Design update */
 //       for(ts = 0; ts < ntime; ts++) 
 //       {
 //          app->design[ts] -= stepsize * app->gradient[ts];
 //       }
-=======
-      /* Preconditioned design update */
-      for(ts = 0; ts < ntime; ts++) 
-      {
-         app->design[ts] -= stepsize * h_inv * app->gradient[ts];
-      }
-
-   }
->>>>>>> 97951179
 
    
 //    /* Output */
