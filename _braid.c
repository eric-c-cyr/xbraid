/*BHEADER**********************************************************************
 * Copyright (c) 2013, Lawrence Livermore National Security, LLC. 
 * Produced at the Lawrence Livermore National Laboratory. Written by 
 * Jacob Schroder, Rob Falgout, Tzanio Kolev, Ulrike Yang, Veselin 
 * Dobrev, et al. LLNL-CODE-660355. All rights reserved.
 * 
 * This file is part of XBraid. Email xbraid-support@llnl.gov for support.
 * 
 * This program is free software; you can redistribute it and/or modify it under
 * the terms of the GNU General Public License (as published by the Free Software
 * Foundation) version 2.1 dated February 1999.
 * 
 * This program is distributed in the hope that it will be useful, but WITHOUT ANY
 * WARRANTY; without even the IMPLIED WARRANTY OF MERCHANTABILITY or FITNESS FOR A
 * PARTICULAR PURPOSE. See the terms and conditions of the GNU General Public
 * License for more details.
 * 
 * You should have received a copy of the GNU Lesser General Public License along
 * with this program; if not, write to the Free Software Foundation, Inc., 59
 * Temple Place, Suite 330, Boston, MA 02111-1307 USA
 *
 ***********************************************************************EHEADER*/

/** \file _braid.c
 * \brief Source code for developer routines.  See braid.h for more information.
 *
 */

#include "_braid.h"
#include "braid_defs.h"
#include "_util.h"
<<<<<<< HEAD
#include "braid_dist.h"
=======
#include "_braid_status.h"
>>>>>>> 3d53af9f

#define DEBUG 0

#if DEBUG
braid_Int  FRefine_count = 0;
#endif

braid_Int _braid_error_flag = 0;
FILE    *_braid_printfile  = NULL;

/*----------------------------------------------------------------------------
 * Macros used below
 *----------------------------------------------------------------------------*/

/* Compute number of reals given some number of bytes (use ceiling) */
#define _braid_NBytesToNReals(nbytes, nreals) \
nreals = nbytes / sizeof(braid_Real) + ((nbytes % sizeof(braid_Real)) != 0)

/*----------------------------------------------------------------------------
 * Returns the index interval for my processor on the finest grid level, using a
 * block data distribution.
 *----------------------------------------------------------------------------*/

braid_Int
_braid_GetInitDistribution(braid_Core   core,
                           braid_Int   *ilower_ptr,
                           braid_Int   *iupper_ptr)
{
   MPI_Comm   comm    = _braid_CoreElt(core, comm);
   braid_Int  gupper  = _braid_CoreElt(core, gupper);
   braid_Int  npoints, nprocs, proc;

   npoints = gupper + 1;
   MPI_Comm_size(comm, &nprocs);
   MPI_Comm_rank(comm, &proc);

   _braid_GetBlockDistInterval_basic(npoints, nprocs, proc, ilower_ptr, iupper_ptr);

   return _braid_error_flag;
}

/*----------------------------------------------------------------------------
 * Calculate and set the nearest neighbours on the initial grid. These are updated
 * during FRefine when any load balanceing or temporal refinement takes place.
 *----------------------------------------------------------------------------*/

braid_Int
_braid_SetInitNeighbours(braid_Core     core,
                         braid_Int      nlevels,
                         braid_Int      gupper,
                         _braid_Grid  **grids)
{
   braid_Int i, level, cfactor, comm_size, proc;
   braid_Int ilower, iupper;
   _braid_Grid *grid;

   MPI_Comm comm = _braid_CoreElt( core, comm );
   MPI_Comm_size( comm, &comm_size );

   for ( level = 0; level < nlevels; level++ )
   {
      grid = grids[level];
      ilower = _braid_GridElt(grid, ilower);
      iupper = _braid_GridElt(grid, iupper);

      braid_Int index = ilower - 1;
      for ( i = level-1; i > -1; i-- )
      {
         _braid_GetCFactor( core, i, &cfactor );
         _braid_MapCoarseToFine( index, cfactor, index );
      }
      _braid_GetBlockDistProc( gupper + 1 , comm_size , index, &proc );
      _braid_GridElt( grids[level] , left_proc ) = proc;

      index = iupper + 1;
      for ( i = level-1; i > -1; i-- )
      {
         _braid_GetCFactor( core, i, &cfactor );
         _braid_MapCoarseToFine( index, cfactor, index );
      }
      _braid_GetBlockDistProc( gupper + 1 , comm_size , index, &proc );
      _braid_GridElt( grids[level] , right_proc ) = proc;
   }

   return _braid_error_flag;
}

/*----------------------------------------------------------------------------
 * Returns the processor that owns the index to the left ( direction = -1 )
 * or the right ( direction = 1 ) on level l.
 *----------------------------------------------------------------------------*/

braid_Int
_braid_GetProcLeftOrRight(braid_Core   core,
                          braid_Int    level,
                          braid_Int    direction,
                          braid_Int   *proc_ptr)
{
   _braid_Grid  **grids = _braid_CoreElt( core, grids );
   if ( direction < 0 )
      *proc_ptr = _braid_GridElt( grids[level] , left_proc );
   else
      *proc_ptr = _braid_GridElt( grids[level] , right_proc );
   return _braid_error_flag;
}


/*----------------------------------------------------------------------------
 * Returns the coarsening factor to use on grid 'level'
 *----------------------------------------------------------------------------*/

braid_Int
_braid_GetCFactor(braid_Core   core,
                  braid_Int    level,
                  braid_Int   *cfactor_ptr)
{
   braid_Int     *cfactors  = _braid_CoreElt(core, cfactors);
   braid_Int      cfdefault = _braid_CoreElt(core, cfdefault);
   braid_Int      cfactor;

   if (cfactors[level] != 0)
   {
      cfactor = cfactors[level];
   }
   else
   {
      cfactor = cfdefault;
   }
   *cfactor_ptr = cfactor;

   return _braid_error_flag;
}

/*----------------------------------------------------------------------------
 *----------------------------------------------------------------------------*/

braid_Int
_braid_CommRecvInit(braid_Core           core,
                    braid_Int            level,
                    braid_Int            index,
                    braid_Vector        *vector_ptr,
                    _braid_CommHandle  **handle_ptr)
{
   MPI_Comm            comm = _braid_CoreElt(core, comm);
   braid_App           app  = _braid_CoreElt(core, app);
   _braid_CommHandle  *handle = NULL;
   void               *buffer;
   MPI_Request        *requests;
   MPI_Status         *status;
   braid_Int           proc, size, num_requests;
   braid_BufferStatus bstatus = (braid_BufferStatus)core;

   _braid_GetProcLeftOrRight( core, level, -1 , &proc );

   if (proc > -1)
   {
      handle = _braid_TAlloc(_braid_CommHandle, 1);

      /* Allocate buffer through user routine */
      _braid_BufferStatusInit( 0, 0, bstatus );
      _braid_CoreFcn(core, bufsize)(app, &size, bstatus);
      buffer = malloc(size);

      num_requests = 1;
      requests = _braid_CTAlloc(MPI_Request, num_requests);
      status   = _braid_CTAlloc(MPI_Status, num_requests);
      MPI_Irecv(buffer, size, MPI_BYTE, proc, 0, comm, &requests[0]);

      _braid_CommHandleElt(handle, request_type) = 1; /* recv type = 1 */
      _braid_CommHandleElt(handle, num_requests) = num_requests;
      _braid_CommHandleElt(handle, requests)     = requests;
      _braid_CommHandleElt(handle, status)       = status;
      _braid_CommHandleElt(handle, buffer)       = buffer;
      _braid_CommHandleElt(handle, vector_ptr)   = vector_ptr;
   }

   *handle_ptr = handle;

   return _braid_error_flag;
}

/*----------------------------------------------------------------------------
 *----------------------------------------------------------------------------*/

braid_Int
_braid_CommSendInit(braid_Core           core,
                    braid_Int            level,
                    braid_Int            index,
                    braid_Vector         vector,
                    _braid_CommHandle  **handle_ptr)
{
   MPI_Comm            comm = _braid_CoreElt(core, comm);
   braid_App           app  = _braid_CoreElt(core, app);
   _braid_CommHandle  *handle = NULL;
   void               *buffer;
   MPI_Request        *requests;
   MPI_Status         *status;
   braid_Int           proc, size, num_requests;
   braid_BufferStatus  bstatus   = (braid_BufferStatus)core;
   
   _braid_GetProcLeftOrRight( core, level, 1, &proc );

   if (proc > -1)
   {
      handle = _braid_TAlloc(_braid_CommHandle, 1);

      /* Allocate buffer through user routine */
      _braid_BufferStatusInit( 0, 0, bstatus );
      _braid_CoreFcn(core, bufsize)(app, &size, bstatus);
      buffer = malloc(size);
      
      /* Note that bufpack may return a size smaller than bufsize */ 
      _braid_StatusElt(bstatus, size_buffer) = size;
      _braid_CoreFcn(core, bufpack)(app, vector, buffer, bstatus);
      size = _braid_StatusElt( bstatus, size_buffer );

      num_requests = 1;
      requests = _braid_CTAlloc(MPI_Request, num_requests);
      status   = _braid_CTAlloc(MPI_Status, num_requests);
      MPI_Isend(buffer, size, MPI_BYTE, proc, 0, comm, &requests[0]);

      _braid_CommHandleElt(handle, request_type) = 0; /* send type = 0 */
      _braid_CommHandleElt(handle, num_requests) = num_requests;
      _braid_CommHandleElt(handle, requests)     = requests;
      _braid_CommHandleElt(handle, status)       = status;
      _braid_CommHandleElt(handle, buffer)       = buffer;
   }

   *handle_ptr = handle;

   return _braid_error_flag;
}

/*----------------------------------------------------------------------------
 *----------------------------------------------------------------------------*/

braid_Int
_braid_CommWait(braid_Core          core,
                _braid_CommHandle **handle_ptr)
{
   braid_App           app    = _braid_CoreElt(core, app);
   _braid_CommHandle  *handle = *handle_ptr;

   if (handle != NULL)
   {
      braid_Int      request_type = _braid_CommHandleElt(handle, request_type);
      braid_Int      num_requests = _braid_CommHandleElt(handle, num_requests);
      MPI_Request   *requests     = _braid_CommHandleElt(handle, requests);
      MPI_Status    *status       = _braid_CommHandleElt(handle, status);
      void          *buffer       = _braid_CommHandleElt(handle, buffer);
      braid_BufferStatus bstatus  = (braid_BufferStatus)core;

      MPI_Waitall(num_requests, requests, status);
      
      if (request_type == 1) /* recv type */
      {
         _braid_BufferStatusInit( 0, 0, bstatus );
         braid_Vector  *vector_ptr = _braid_CommHandleElt(handle, vector_ptr);
         _braid_CoreFcn(core, bufunpack)(app, buffer, vector_ptr, bstatus);
      }
      
      _braid_TFree(requests);
      _braid_TFree(status);
      _braid_TFree(handle);
      _braid_TFree(buffer);

      *handle_ptr = NULL;
   }

   return _braid_error_flag;
}

/*----------------------------------------------------------------------------
 * Returns an index into the local u-vector for grid 'level' at point 'index'.
 *----------------------------------------------------------------------------*/

braid_Int
_braid_UGetIndex(braid_Core   core,
                 braid_Int    level,
                 braid_Int    index,
                 braid_Int   *uindex_ptr,
                 braid_Int   *store_flag_ptr)
{
   _braid_Grid        **grids       = _braid_CoreElt(core, grids);
   braid_Int            ilower      = _braid_GridElt(grids[level], ilower);
   braid_Int            iupper      = _braid_GridElt(grids[level], iupper);
   braid_Int            clower      = _braid_GridElt(grids[level], clower);
   braid_Int            cfactor     = _braid_GridElt(grids[level], cfactor);
   braid_Int            uindex, ic, iclo, store_flag;

   uindex = -1;
   store_flag = -2;
   if ((index >= ilower) && (index <= iupper))
   {
      if ( _braid_CoreElt(core, useshell) == 1)
      {
         uindex = index-ilower;
         store_flag = 0;
         // If we are not on a fully-stored point
         // then we only have a shell, the store_flag should be -1
         if ( (_braid_CoreElt(core, storage) < 0) ||
              (level < _braid_CoreElt(core, storage)) )
         {
            if ( !_braid_IsCPoint(index, cfactor) )
            {
               store_flag = -1;
            }
         }
      }
      else
      {
         // If on level that only stores C-points
         if ( (_braid_CoreElt(core, storage) < 0) ||
              (level < _braid_CoreElt(core, storage)) )
         {
            if ( _braid_IsCPoint(index, cfactor) )
            {
               _braid_MapFineToCoarse(index, cfactor, ic);
               _braid_MapFineToCoarse(clower, cfactor, iclo);
               uindex = ic-iclo;
               store_flag = 0;
            }
         }
         else
         {
            uindex = index-ilower;
            store_flag = 0;
         }
      }
   }

   *uindex_ptr = uindex;
   *store_flag_ptr = store_flag;

   return _braid_error_flag;
}

/*----------------------------------------------------------------------------
 * Returns a reference to the local u-vector on grid 'level' at point 'index'.
 * If the u-vector is not stored, returns NULL. The referred u-vector might
 * just be a shell if that feature is used.
 *----------------------------------------------------------------------------*/

braid_Int
_braid_UGetVectorRef(braid_Core     core,
                     braid_Int      level,
                     braid_Int      index,
                     braid_Vector  *u_ptr)
{
   _braid_Grid        **grids = _braid_CoreElt(core, grids);
   braid_Vector        *ua    = _braid_GridElt(grids[level], ua);
   braid_Int            iu, sflag;
   braid_Vector         u = NULL;

   _braid_UGetIndex(core, level, index, &iu, &sflag);
   if (sflag>-2) // We have a full point or a shell (iu>=0)
   {
      u = ua[iu];
   }

   *u_ptr = u;

   return _braid_error_flag;
}

/*----------------------------------------------------------------------------
 * Stores a reference to the local u-vector on grid 'level' at point 'index'.
 * If the shellvector feature is used, the u-vector might be emptied so that
 * only the shell is stored. Otherwise, if the u-vector is not stored, nothing
 * is done.
 *----------------------------------------------------------------------------*/

braid_Int
_braid_USetVectorRef(braid_Core    core,
                     braid_Int     level,
                     braid_Int     index,
                     braid_Vector  u)
{
   _braid_Grid        **grids = _braid_CoreElt(core, grids);
   braid_Vector        *ua    = _braid_GridElt(grids[level], ua);
   braid_Int            iu, sflag;

   _braid_UGetIndex(core, level, index, &iu, &sflag);
   // If sflag ==0, we have a full point, if sflag == -1, we have a shell
   if (sflag == 0)
   {
      ua[iu] = u;
   }
   else if (sflag == -1)
   {
      braid_App    app = _braid_CoreElt(core, app);
      _braid_CoreFcn(core, sfree)(app, u);
      ua[iu] = u;
   }

   return _braid_error_flag;
}

/*----------------------------------------------------------------------------
 * Returns a copy of the u-vector on grid 'level' at point 'index'.  If 'index'
 * is my "receive index" (as set by UCommInit(), for example), the u-vector will
 * be received from a neighbor processor.  If the u-vector is not stored, NULL
 * is returned. The copy might just be a shell if this feature is used.
 *----------------------------------------------------------------------------*/

braid_Int
_braid_UGetVector(braid_Core     core,
                  braid_Int      level,
                  braid_Int      index,
                  braid_Vector  *u_ptr)
{
   braid_App            app         = _braid_CoreElt(core, app);
   _braid_Grid        **grids       = _braid_CoreElt(core, grids);
   braid_Vector        *ua          = _braid_GridElt(grids[level], ua);
   braid_Int            recv_index  = _braid_GridElt(grids[level], recv_index);
   _braid_CommHandle   *recv_handle = _braid_GridElt(grids[level], recv_handle);
   braid_Vector         u = NULL;
   braid_Int            iu, sflag;

   if (index == recv_index)
   {
      /* If a recv was initiated, receive u value from neighbor processor */
      if (recv_index > -1)
      {
         _braid_CommWait(core, &recv_handle);
         _braid_GridElt(grids[level], recv_index)  = -1;
         _braid_GridElt(grids[level], recv_handle) = recv_handle;
         u = ua[-1];
      }
   }
   else
   {
      _braid_UGetIndex(core, level, index, &iu, &sflag);
      if (sflag == 0)
      {
         _braid_CoreFcn(core, clone)(app, ua[iu], &u);
      }
      else if (sflag == -1)
      {
         // In this case, sclone != NULL
         _braid_CoreFcn(core, sclone)(app, ua[iu], &u);
      }
   }

   *u_ptr = u;

   return _braid_error_flag;
}

/*----------------------------------------------------------------------------
 * Stores the u-vector on grid 'level' at point 'index'.  If 'index' is my "send
 * index", a send is initiated to a neighbor processor.  If 'move' is true, the
 * u-vector is moved into core storage instead of copied.  If the u-vector is
 * not stored, nothing is done or only the shell is copied/moved when the shellvector
 * feature is used.
 *----------------------------------------------------------------------------*/

braid_Int
_braid_USetVector(braid_Core    core,
                  braid_Int     level,
                  braid_Int     index,
                  braid_Vector  u,
                  braid_Int     move)
{
   braid_App            app         = _braid_CoreElt(core, app);
   _braid_Grid        **grids       = _braid_CoreElt(core, grids);
   braid_Vector        *ua          = _braid_GridElt(grids[level], ua);
   braid_Int            send_index  = _braid_GridElt(grids[level], send_index);
   _braid_CommHandle   *send_handle = _braid_GridElt(grids[level], send_handle);
   braid_Int            iu, sflag;

   if (index == send_index)
   {
      /* Post send to neighbor processor */
      _braid_CommSendInit(core, level, index, u, &send_handle);
      _braid_GridElt(grids[level], send_index)  = -1;
      _braid_GridElt(grids[level], send_handle) = send_handle;
   }

   _braid_UGetIndex(core, level, index, &iu, &sflag);
   if (sflag == 0) // We have a full point
   {
      if (ua[iu] != NULL)
      {
         _braid_CoreFcn(core, free)(app, ua[iu]);
      }
      if (move)
      {
         ua[iu] = u;                                   /* move the vector */
      }
      else
      {
         _braid_CoreFcn(core, clone)(app, u, &ua[iu]); /* copy the vector */
      }
   }
   else if (sflag == -1) // We have a shell
   {
      if (ua[iu] != NULL)
      {
         _braid_CoreFcn(core, free)(app, ua[iu]);
      }
      if (move)
      {
         // We are on an F-point, with shellvector option. We only keep the shell.
         _braid_CoreFcn(core, sfree)(app, u);
         ua[iu] = u;                                   /* move the vector */
      }
      else
      {
         _braid_CoreFcn(core, sclone)(app, u, &ua[iu]); /* copy the vector */
      }
   }
   else if (move) // We store nothing
   {
      _braid_CoreFcn(core, free)(app, u);              /* free the vector */
   }

   return _braid_error_flag;
}

/*----------------------------------------------------------------------------
 * Basic communication (from the left, to the right)
 *----------------------------------------------------------------------------*/

braid_Int
_braid_UCommInitBasic(braid_Core  core,
                      braid_Int   level,
                      braid_Int   recv_msg,
                      braid_Int   send_msg,
                      braid_Int   send_now)
{
   _braid_Grid        **grids       = _braid_CoreElt(core, grids);
   braid_Int            ilower      = _braid_GridElt(grids[level], ilower);
   braid_Int            iupper      = _braid_GridElt(grids[level], iupper);
   braid_Vector        *ua          = _braid_GridElt(grids[level], ua);
   braid_Int            recv_index  = -1;
   braid_Int            send_index  = -1;
   _braid_CommHandle   *recv_handle = NULL;
   _braid_CommHandle   *send_handle = NULL;
   braid_Int            iu, sflag;

   /* Post receive */
   if (recv_msg)
   {
      recv_index = ilower-1;
      _braid_CommRecvInit(core, level, recv_index, &ua[-1], &recv_handle);
   }

   /* Post send */
   if (send_msg)
   {
      send_index = iupper;
      if (send_now)
      {
         _braid_UGetIndex(core, level, send_index, &iu, &sflag);
         if (sflag < 0)
         {
            // We should never get here : we do not communicate shells...
            abort();
         }
         _braid_CommSendInit(core, level, send_index, ua[iu], &send_handle);
         send_index = -1;
      }
   }

   _braid_GridElt(grids[level], recv_index)  = recv_index ;
   _braid_GridElt(grids[level], send_index)  = send_index ;
   _braid_GridElt(grids[level], recv_handle) = recv_handle;
   _braid_GridElt(grids[level], send_handle) = send_handle;

   return _braid_error_flag;
}

/*----------------------------------------------------------------------------
 * Working on all intervals
 *----------------------------------------------------------------------------*/

braid_Int
_braid_UCommInit(braid_Core  core,
                 braid_Int   level)
{
   _braid_Grid        **grids       = _braid_CoreElt(core, grids);
   braid_Int            ilower      = _braid_GridElt(grids[level], ilower);
   braid_Int            iupper      = _braid_GridElt(grids[level], iupper);
   braid_Int            cfactor     = _braid_GridElt(grids[level], cfactor);
   braid_Vector        *ua          = _braid_GridElt(grids[level], ua);
   braid_Int            recv_index  = -1;
   braid_Int            send_index  = -1;
   _braid_CommHandle   *recv_handle = NULL;
   _braid_CommHandle   *send_handle = NULL;
   braid_Int            iu, sflag;
   
   /* Note that this routine works for the case of all points being C-points, 
    * i.e., cfactor = 1.  A send and receive are always posted. */

   if (ilower <= iupper)
   {
      /* Post receive */
      _braid_CommRecvInit(core, level, ilower-1, &ua[-1], &recv_handle);
      recv_index = ilower-1;
      
      /* Only post send if iupper is a C-point, otherwise compute and send later */
      if ( _braid_IsCPoint(iupper, cfactor) )
      {
         _braid_UGetIndex(core, level, iupper, &iu, &sflag);
         _braid_CommSendInit(core, level, iupper, ua[iu], &send_handle);
         send_index = -1;
      }
      else
      {
         send_index = iupper;
      }
   }

   _braid_GridElt(grids[level], recv_index)  = recv_index ;
   _braid_GridElt(grids[level], send_index)  = send_index ;
   _braid_GridElt(grids[level], recv_handle) = recv_handle;
   _braid_GridElt(grids[level], send_handle) = send_handle;

   return _braid_error_flag;
}

/*----------------------------------------------------------------------------
 * Working only on F-pt intervals
 *----------------------------------------------------------------------------*/

braid_Int
_braid_UCommInitF(braid_Core  core,
                  braid_Int   level)
{
   _braid_Grid        **grids       = _braid_CoreElt(core, grids);
   braid_Int            ilower      = _braid_GridElt(grids[level], ilower);
   braid_Int            iupper      = _braid_GridElt(grids[level], iupper);
   braid_Int            cfactor     = _braid_GridElt(grids[level], cfactor);
   braid_Vector        *ua          = _braid_GridElt(grids[level], ua);
   braid_Int            recv_index  = -1;
   braid_Int            send_index  = -1;
   _braid_CommHandle   *recv_handle = NULL;
   _braid_CommHandle   *send_handle = NULL;
   braid_Int            iu, sflag;

   if (ilower <= iupper)
   {
      /* Only post receive if ilower is an F-point */
      if ( _braid_IsFPoint(ilower, cfactor) )
      {
         _braid_CommRecvInit(core, level, ilower-1, &ua[-1], &recv_handle);
         recv_index = ilower-1;
      }

      /* Only post send if iupper is a C-point and iupper+1 is an F-point.  This
       * check allows for the case of cfactor=1, i.e., all C-points.  Otherwise, 
       * if iupper+1 is an F-point, set send_index, so that when that point is 
       * computed later, it is sent. */
      if ( _braid_IsCPoint(iupper, cfactor) && _braid_IsFPoint(iupper+1, cfactor))
      {
         _braid_UGetIndex(core, level, iupper, &iu, &sflag);
         _braid_CommSendInit(core, level, iupper, ua[iu], &send_handle);
         send_index = -1;
      }
      else if ( _braid_IsFPoint(iupper+1, cfactor) )
      {
         send_index = iupper;
      }
   }

   _braid_GridElt(grids[level], recv_index)  = recv_index ;
   _braid_GridElt(grids[level], send_index)  = send_index ;
   _braid_GridElt(grids[level], recv_handle) = recv_handle;
   _braid_GridElt(grids[level], send_handle) = send_handle;

   return _braid_error_flag;
}

/*----------------------------------------------------------------------------
 * Finish up communication
 *----------------------------------------------------------------------------*/

braid_Int
_braid_UCommWait(braid_Core  core,
                 braid_Int   level)
{
   _braid_Grid        **grids       = _braid_CoreElt(core, grids);
   _braid_CommHandle   *recv_handle = _braid_GridElt(grids[level], recv_handle);
   _braid_CommHandle   *send_handle = _braid_GridElt(grids[level], send_handle);

   _braid_CommWait(core, &recv_handle);
   _braid_CommWait(core, &send_handle);
   _braid_GridElt(grids[level], recv_index)  = -1;
   _braid_GridElt(grids[level], send_index)  = -1;
   _braid_GridElt(grids[level], recv_handle) = recv_handle;
   _braid_GridElt(grids[level], send_handle) = send_handle;

   return _braid_error_flag;
}

/*----------------------------------------------------------------------------
 *----------------------------------------------------------------------------*/

braid_Int
_braid_GetInterval(braid_Core   core,
                   braid_Int    level,
                   braid_Int    interval_index,
                   braid_Int   *flo_ptr,
                   braid_Int   *fhi_ptr,
                   braid_Int   *ci_ptr)
{
   _braid_Grid  **grids   = _braid_CoreElt(core, grids);
   braid_Int      ilower  = _braid_GridElt(grids[level], ilower);
   braid_Int      iupper  = _braid_GridElt(grids[level], iupper);
   braid_Int      clower  = _braid_GridElt(grids[level], clower);
   braid_Int      cupper  = _braid_GridElt(grids[level], cupper);
   braid_Int      cfactor = _braid_GridElt(grids[level], cfactor);
   braid_Int      flo, fhi, ci;

   flo = ilower;
   fhi = iupper;
   ci  = -1;

   if ( _braid_IsCPoint(clower, cfactor) )
   {
      flo = clower + (interval_index-1)*cfactor + 1;
      fhi = clower + (interval_index  )*cfactor - 1;
      if (flo < ilower)
      {
         flo = ilower;
      }
      if (fhi > iupper)
      {
         fhi = iupper;
      }

      ci = clower + interval_index*cfactor;
      if (ci > cupper)
      {
         ci = -1;  /* return -1 if no C-points */
      }
   }

   *flo_ptr = flo;
   *fhi_ptr = fhi;
   *ci_ptr  = ci;

   return _braid_error_flag;
}

/*----------------------------------------------------------------------------
 *----------------------------------------------------------------------------*/

braid_Int
_braid_AccessVector(braid_Core          core,
                    braid_AccessStatus  status,
                    braid_Vector        u)
{
   braid_App      app    = _braid_CoreElt(core, app);

   _braid_CoreFcn(core, access)(app, u, status);

   return _braid_error_flag;
}

/*----------------------------------------------------------------------------
 * Get an initial guess for ustop to use in the step routine (implicit schemes)
 * This vector may just be a shell. User should be able to deal with it
 *----------------------------------------------------------------------------*/

braid_Int
_braid_GetUInit(braid_Core     core,
                braid_Int      level,
                braid_Int      index,
                braid_Vector   u,
                braid_Vector  *ustop_ptr)
{
   _braid_Grid    **grids    = _braid_CoreElt(core, grids);
   braid_Int        ilower   = _braid_GridElt(grids[level], ilower);
   braid_Int        storage  = _braid_CoreElt(core, storage);
   braid_Vector    *va       = _braid_GridElt(grids[level], va);

   braid_Vector     ustop = *ustop_ptr;
   braid_Int        ii;

   ii = index-ilower;

   _braid_UGetVectorRef(core, level, index, &ustop);

   /* If ustop is NULL, then storage is only at C-points on this level and this
    * is an F-point.  See the comment block around FRestrict() for the fixed-point
    * logic behind our choices in ustop. */
   if( ustop == NULL)
   {
      if( (level == 0) || ( storage == -2 ) )
      {
         ustop = u;
      }
      else
      {
         ustop = va[ii];
      }
   }

   /* If you have storage at this point, use it, unless you're in compatibility mode (-2). */
   else if( storage == -2 )
   {
      if ( _braid_CoreElt(core, useshell) == 1)
      {
         // Should not happen, ustop is never NULL with useshell option
         // unless there are inconsistent options (i.e. useshell && storage==-2)
         abort();
      }
      ustop = u;
   }

   *ustop_ptr = ustop;

   return _braid_error_flag;
}

/*----------------------------------------------------------------------------
 * Integrate one time step
 *----------------------------------------------------------------------------*/

braid_Int
_braid_Step(braid_Core     core,
            braid_Int      level,
            braid_Int      index,
            braid_Vector   ustop,
            braid_Vector   u)
{
   braid_App        app      = _braid_CoreElt(core, app);
   braid_Real       tol      = _braid_CoreElt(core, tol);
   braid_Int        iter     = _braid_CoreElt(core, niter);
   braid_Int       *rfactors = _braid_CoreElt(core, rfactors);
   _braid_Grid    **grids    = _braid_CoreElt(core, grids);
   braid_StepStatus status   = (braid_StepStatus)core;
   braid_Int        nrefine  = _braid_CoreElt(core, nrefine);
   braid_Int        gupper   = _braid_CoreElt(core, gupper);
   braid_Int        ilower   = _braid_GridElt(grids[level], ilower);
   braid_Real      *ta       = _braid_GridElt(grids[level], ta);
   braid_Vector    *fa       = _braid_GridElt(grids[level], fa);
   braid_Real      *wfactors = _braid_CoreElt(core, wfactors);
   
   braid_Int        ii;

   ii = index-ilower;
   _braid_StepStatusInit(ta[ii-1], ta[ii], index-1, tol, iter, level, nrefine, gupper, status);

   /* If ustop is set to NULL, use a default approach for setting it */
   if (ustop == NULL)
   {
      _braid_GetUInit(core, level, index, u, &ustop);
   }

   if (level == 0)
   {
      _braid_CoreFcn(core, step)(app, ustop, NULL, u, status);
      rfactors[ii] = _braid_StatusElt(status, rfactor);
      wfactors[ii] = _braid_StatusElt(status, wfactor);
      if ( !_braid_CoreElt(core, r_space) && _braid_StatusElt(status, r_space) )
            _braid_CoreElt(core, r_space) = 1;
   }     
   else
   {
      if ( _braid_CoreElt(core, residual) == NULL )
      {
         _braid_CoreFcn(core, step)(app, ustop, NULL, u, status);
         if(fa[ii] != NULL)
         {
            _braid_CoreFcn(core, sum)(app, 1.0, fa[ii], 1.0, u);
         }
      }
      else
      {
         _braid_CoreFcn(core, step)(app, ustop, fa[ii], u, status);
      }
   }

   return _braid_error_flag;
}

/*----------------------------------------------------------------------------
 * Compute residual
 *----------------------------------------------------------------------------*/

braid_Int
_braid_Residual(braid_Core     core,
                braid_Int      level,
                braid_Int      index,
                braid_Vector   ustop,
                braid_Vector   r)
{
   braid_App        app      = _braid_CoreElt(core, app);
   braid_Real       tol      = _braid_CoreElt(core, tol);
   braid_Int        iter     = _braid_CoreElt(core, niter);
   braid_Int       *rfactors = _braid_CoreElt(core, rfactors);
   _braid_Grid    **grids    = _braid_CoreElt(core, grids);
   braid_StepStatus status   = (braid_StepStatus)core;
   braid_Int        nrefine  = _braid_CoreElt(core, nrefine);
   braid_Int        gupper   = _braid_CoreElt(core, gupper);
   braid_Int        ilower   = _braid_GridElt(grids[level], ilower);
   braid_Real      *ta       = _braid_GridElt(grids[level], ta);
   braid_Real      *wfactors   = _braid_CoreElt(core, wfactors);

   braid_Vector     rstop;
   braid_Int        ii;

   ii = index-ilower;
   _braid_StepStatusInit(ta[ii-1], ta[ii], index-1, tol, iter, level, nrefine, gupper, status);
   if ( _braid_CoreElt(core, residual) == NULL )
   {
      /* By default: r = ustop - \Phi(ustart)*/
      _braid_GetUInit(core, level, index, r, &rstop);
      _braid_CoreFcn(core, step)(app, rstop, NULL, r, status);
      _braid_CoreFcn(core, sum)(app, 1.0, ustop, -1.0, r);
      if (level == 0)
      {
         /*TODO Remove this line after modifing the _braid_StatusSetRFactor to set the rfactor in the array directly */
         rfactors[ii] = _braid_StatusElt(status, rfactor);
<<<<<<< HEAD
         wfactors[ii] = _braid_StatusElt(status, wfactor);
=======
         /* TODO : Remove these two lines, which are now useless since core==status */
>>>>>>> 3d53af9f
         if ( !_braid_CoreElt(core, r_space) && _braid_StatusElt(status, r_space) )
               _braid_CoreElt(core, r_space) = 1;
      }
   }
   else
   {
      /* Call the user's residual routine */
      _braid_CoreFcn(core, residual)(app, ustop, r, status);
   }

   return _braid_error_flag;
}

/*----------------------------------------------------------------------------
 * Compute FAS residual = f - residual
 *----------------------------------------------------------------------------*/

braid_Int
_braid_FASResidual(braid_Core     core,
                   braid_Int      level,
                   braid_Int      index,
                   braid_Vector   ustop,
                   braid_Vector   r)
{
   braid_App        app    = _braid_CoreElt(core, app);
   _braid_Grid    **grids  = _braid_CoreElt(core, grids);
   braid_Int        ilower = _braid_GridElt(grids[level], ilower);
   braid_Vector    *fa     = _braid_GridElt(grids[level], fa);

   braid_Int        ii;

   _braid_Residual(core, level, index, ustop, r);
   if (level == 0)
   {
      _braid_CoreFcn(core, sum)(app, 0.0, r, -1.0, r);
   }
   else
   {
      ii = index-ilower;
      if(fa[ii] == NULL)
      {
         _braid_CoreFcn(core, sum)(app, 0.0, r, -1.0, r);
      }
      else
      {
         _braid_CoreFcn(core, sum)(app, 1.0, fa[ii], -1.0, r);
      }
   }

   return _braid_error_flag;
}

/*----------------------------------------------------------------------------
 * Coarsen in space
 *----------------------------------------------------------------------------*/

braid_Int
_braid_Coarsen(braid_Core     core,
               braid_Int      level,    /* coarse level */
               braid_Int      f_index,  /* fine index */
               braid_Int      c_index,  /* coarse index */
               braid_Vector   fvector,
               braid_Vector  *cvector)
{
   braid_App      app             = _braid_CoreElt(core, app);
   _braid_Grid  **grids           = _braid_CoreElt(core, grids);
   braid_CoarsenRefStatus cstatus = (braid_CoarsenRefStatus)core;
   braid_Int      nrefine         = _braid_CoreElt(core, nrefine);
   braid_Int      gupper          = _braid_CoreElt(core, gupper);
   braid_Int      c_ilower        = _braid_GridElt(grids[level], ilower);
   braid_Int      f_ilower        = _braid_GridElt(grids[level-1], ilower);
   braid_Real    *c_ta            = _braid_GridElt(grids[level], ta);
   braid_Real    *f_ta            = _braid_GridElt(grids[level-1], ta);

   braid_Int      c_ii = c_index-c_ilower;
   braid_Int      f_ii = f_index-f_ilower;
   
   if ( _braid_CoreElt(core, scoarsen) == NULL )
   {
      /* No spatial coarsening needed, just clone the fine vector.*/
      _braid_CoreFcn(core, clone)(app, fvector, cvector);
   }
   else
   {
      /* Call the user's coarsening routine */
      _braid_CoarsenRefStatusInit(f_ta[f_ii], f_ta[f_ii-1], f_ta[f_ii+1], 
                                  c_ta[c_ii-1], c_ta[c_ii+1],
                                  level-1, nrefine, gupper, cstatus);
      _braid_CoreFcn(core, scoarsen)(app, fvector, cvector, cstatus);
   }
   return _braid_error_flag;
}

/*----------------------------------------------------------------------------
 * Refine in space (basic routine)
 *----------------------------------------------------------------------------*/

braid_Int
_braid_RefineBasic(braid_Core     core,
                   braid_Int      level,    /* fine level */
                   braid_Real    *f_ta,     /* pointer into fine time array */
                   braid_Real    *c_ta,     /* pointer into coarse time array */
                   braid_Vector   cvector,
                   braid_Vector  *fvector)
{
   braid_App              app     = _braid_CoreElt(core, app);
   braid_CoarsenRefStatus cstatus = (braid_CoarsenRefStatus)core;
   braid_Int              nrefine = _braid_CoreElt(core, nrefine);
   braid_Int              gupper  = _braid_CoreElt(core, gupper);

   if ( _braid_CoreElt(core, scoarsen) == NULL )
   {
      /* No spatial refinement needed, just clone the fine vector.*/
      _braid_CoreFcn(core, clone)(app, cvector, fvector);
   }
   else
   {
      /* Call the user's refinement routine */
      _braid_CoarsenRefStatusInit(f_ta[0], f_ta[-1], f_ta[+1], c_ta[-1], c_ta[+1],
                                  level, nrefine, gupper, cstatus);
      _braid_CoreFcn(core, srefine)(app, cvector, fvector, cstatus);
   }

   return _braid_error_flag;
}

/*----------------------------------------------------------------------------
 * Refine in space
 *----------------------------------------------------------------------------*/

braid_Int
_braid_Refine(braid_Core     core,
              braid_Int      level,    /* fine level */
              braid_Int      f_index,  /* fine index */
              braid_Int      c_index,  /* coarse index */
              braid_Vector   cvector,
              braid_Vector  *fvector)
{
   _braid_Grid  **grids           = _braid_CoreElt(core, grids);
   braid_Int      f_ilower        = _braid_GridElt(grids[level], ilower);
   braid_Int      c_ilower        = _braid_GridElt(grids[level+1], ilower);
   braid_Real    *f_ta            = _braid_GridElt(grids[level], ta);
   braid_Real    *c_ta            = _braid_GridElt(grids[level+1], ta);

   braid_Int      c_ii = c_index-c_ilower;
   braid_Int      f_ii = f_index-f_ilower;

   _braid_RefineBasic(core, level, &f_ta[f_ii], &c_ta[c_ii], cvector, fvector);

   return _braid_error_flag;
}

/*----------------------------------------------------------------------------
 * Create a new grid object
 *----------------------------------------------------------------------------*/

braid_Int
_braid_GridInit(braid_Core     core,
                braid_Int      level,
                braid_Int      ilower,
                braid_Int      iupper,
                _braid_Grid  **grid_ptr)
{
   _braid_Grid   *grid;
   braid_Real    *ta;

   grid = _braid_CTAlloc(_braid_Grid, 1);
   
   _braid_GridElt(grid, level)  = level;
   _braid_GridElt(grid, ilower) = ilower;
   _braid_GridElt(grid, iupper) = iupper;
   _braid_GridElt(grid, recv_index) = -1;
   _braid_GridElt(grid, send_index) = -1;
   _braid_GridElt(grid, left_proc)  = -1;
   _braid_GridElt(grid, right_proc)  = -1;
   
   /* Store each processor's time slice, plus one time value to the left 
    * and to the right */
   ta = _braid_CTAlloc(braid_Real, iupper-ilower+3);
   _braid_GridElt(grid, ta_alloc) = ta;
   _braid_GridElt(grid, ta)       = ta+1;  /* shift */
   
   *grid_ptr = grid;

   return _braid_error_flag;
}

/*----------------------------------------------------------------------------
 *----------------------------------------------------------------------------*/

braid_Int
_braid_GridClean(braid_Core    core,
                 _braid_Grid  *grid)
{
   braid_App      app      = _braid_CoreElt(core, app);
   braid_Int      ilower   = _braid_GridElt(grid, ilower);
   braid_Int      iupper   = _braid_GridElt(grid, iupper);
   braid_Int      nupoints = _braid_GridElt(grid, nupoints);
   braid_Vector  *ua       = _braid_GridElt(grid, ua);
   braid_Vector  *va       = _braid_GridElt(grid, va);
   braid_Vector  *fa       = _braid_GridElt(grid, fa);
   braid_Vector  *ua_alloc = _braid_GridElt(grid, ua_alloc);
   braid_Vector  *va_alloc = _braid_GridElt(grid, va_alloc);
   braid_Vector  *fa_alloc = _braid_GridElt(grid, fa_alloc);
   
   braid_Int      ii;

   if (ua_alloc)
   {
      for (ii = 0; ii < nupoints; ii++)
      {
         if (ua[ii] != NULL)
         {
            _braid_CoreFcn(core, free)(app, ua[ii]);
            ua[ii] = NULL;
         }
      }
   }
   if (va_alloc)
   {
      for (ii = -1; ii <= (iupper-ilower); ii++)
      {
         if (va[ii] != NULL)
         {
            _braid_CoreFcn(core, free)(app, va[ii]);
            va[ii] = NULL;
         }
      }
   }
   if (fa_alloc)
   {
      for (ii = -1; ii <= (iupper-ilower); ii++)
      {
         if (fa[ii] != NULL)
         {
            _braid_CoreFcn(core, free)(app, fa[ii]);
            fa[ii] = NULL;
         }
      }
   }

   return _braid_error_flag;
}

/*----------------------------------------------------------------------------
 *----------------------------------------------------------------------------*/

braid_Int
_braid_GridDestroy(braid_Core    core,
                   _braid_Grid  *grid)
{
   if (grid)
   {
      braid_Vector  *ua_alloc = _braid_GridElt(grid, ua_alloc);
      braid_Real    *ta_alloc = _braid_GridElt(grid, ta_alloc);
      braid_Vector  *va_alloc = _braid_GridElt(grid, va_alloc);
      braid_Vector  *fa_alloc = _braid_GridElt(grid, fa_alloc);

      _braid_GridClean(core, grid);

      if (ua_alloc)
      {
         _braid_TFree(ua_alloc);
      }
      if (ta_alloc)
      {
         _braid_TFree(ta_alloc);
      }
      if (va_alloc)
      {
         _braid_TFree(va_alloc);
      }
      if (fa_alloc)
      {
         _braid_TFree(fa_alloc);
      }

      _braid_TFree(grid);
   }
   return _braid_error_flag;
}

/*----------------------------------------------------------------------------
 * Set initial guess at C-points, and initialize shell at F-points when using
 * shell vectors.
 *----------------------------------------------------------------------------*/

braid_Int
_braid_InitGuess(braid_Core  core,
                 braid_Int   level)
{
   braid_App      app      = _braid_CoreElt(core, app);
   braid_Int      seq_soln = _braid_CoreElt(core, seq_soln);
   _braid_Grid  **grids    = _braid_CoreElt(core, grids);
   braid_Int      ilower   = _braid_GridElt(grids[level], ilower);
   braid_Int      iupper   = _braid_GridElt(grids[level], iupper);
   braid_Int      clower   = _braid_GridElt(grids[level], clower);
   braid_Int      cupper   = _braid_GridElt(grids[level], cupper);
   braid_Int      cfactor  = _braid_GridElt(grids[level], cfactor);
   braid_Real    *ta       = _braid_GridElt(grids[level], ta);
   braid_Vector  *va       = _braid_GridElt(grids[level], va);

   braid_Vector   u;
   braid_Int      i, iu, sflag;

   if ( (level == 0) && (seq_soln == 1) )
   {
      /* If first processor, grab initial condition */
      if(ilower == 0)
      {
         _braid_CoreFcn(core, init)(app, ta[0], &u);
         _braid_USetVector(core, 0, 0, u, 0);
         ilower += 1;
      }
      /* Else, receive point to the left */
      else
      {
         _braid_UCommInitBasic(core, 0, 1, 0, 0);     /* Post receive to the left*/
         _braid_UGetVector(core, 0, ilower-1, &u);    /* Wait on receive */
      }

      /* Set Flag so that USetVector initiates send when iupper is available */
      _braid_GridElt(grids[level], send_index)  = iupper;

      /* Initialize all points on the finest grid with sequential time marching */
      for(i = ilower; i <= iupper; i++)
      {
         _braid_Step(core, 0, i, NULL, u);       /* Step forward */
         _braid_USetVector(core, 0, i, u, 0);    /* Store: copy u into core,
                                                    sending to left if needed */
      }

      _braid_UCommWait(core, 0);                 /* Wait on comm to finish */
   }
   else if (level == 0)
   {
      if (_braid_CoreElt(core, useshell)==1)
      {
         for (i = ilower; i <=iupper; i++)
         {
            if (_braid_IsCPoint(i,cfactor))
            {
               // We are on a C-point, init full vector
               _braid_CoreFcn(core, init)(app, ta[i-ilower], &u);
            }
            else
            {
               // We are on a F-point, init shell only
               _braid_CoreFcn(core, sinit)(app, ta[i-ilower], &u);
            }
            _braid_USetVectorRef(core, level, i, u);
         }
      }
      else
      {
         /* Only initialize the C-points on the finest grid */
         for (i = clower; i <= cupper; i += cfactor)
         {
            _braid_CoreFcn(core, init)(app, ta[i-ilower], &u);
            _braid_USetVectorRef(core, level, i, u);
         }
      }
   }
   else
   {
      for (i = ilower; i <= iupper; i++)
      {
         _braid_UGetIndex(core, level, i, &iu, &sflag);
         if (sflag == 0) // Full point
         {
            _braid_CoreFcn(core, clone)(app, va[i-ilower], &u);
            _braid_USetVectorRef(core, level, i, u);
         }
         else if (sflag == -1) // Shell
         {
            _braid_CoreFcn(core, sclone)(app, va[i-ilower], &u);
            _braid_USetVectorRef(core, level, i, u);
         }
      }
   }

   return _braid_error_flag;
}

/*----------------------------------------------------------------------------
 *----------------------------------------------------------------------------*/

braid_Int
_braid_ComputeFullRNorm(braid_Core  core,
                        braid_Int   level,
                        braid_Real *return_rnorm)
{
   MPI_Comm           comm        = _braid_CoreElt(core, comm);
   braid_App          app         = _braid_CoreElt(core, app);
   braid_Real         tol         = _braid_CoreElt(core, tol);
   braid_Int          iter        = _braid_CoreElt(core, niter);
   _braid_Grid      **grids       = _braid_CoreElt(core, grids);
   braid_StepStatus   status      = (braid_StepStatus)core;
   braid_Int          nrefine     = _braid_CoreElt(core, nrefine);
   braid_Int          gupper      = _braid_CoreElt(core, gupper);
   braid_Int          ncpoints    = _braid_GridElt(grids[level], ncpoints);
   braid_Int          tnorm       = _braid_CoreElt(core, tnorm);
   braid_Real        *ta          = _braid_GridElt(grids[level], ta);
   braid_Int          ilower      = _braid_GridElt(grids[level], ilower);
   _braid_CommHandle *send_handle;
   braid_Int          send_index;

   braid_Int        flo, fhi, fi, ci, ii, interval;
   braid_Real       rnorm_temp, rnorm = 0, global_rnorm = 0;
   braid_Vector     u, r;

   _braid_UCommInit(core, level);

   /* Start from the right-most interval. */
   for (interval = ncpoints; interval > -1; interval--)
   {
      _braid_GetInterval(core, level, interval, &flo, &fhi, &ci);
      if (flo <= fhi)
      {
         _braid_UGetVector(core, level, flo-1, &u);
      }
      else if (ci > 0)
      {
         _braid_UGetVector(core, level, ci-1, &u);
      }

      /* Generate F-points and get residual. */
      for (fi = flo; fi <= fhi; fi++)
      {
         _braid_CoreFcn(core, clone)(app, u, &r);
         _braid_Step(core, level, fi, NULL, u);

         /* Update local processor norm. */
         ii = fi-ilower;
         _braid_StepStatusInit(ta[ii-1], ta[ii], fi-1, tol, iter, level, nrefine, gupper, status);
         _braid_CoreFcn(core, full_rnorm_res)(app, u, r, status);
         _braid_CoreFcn(core, spatialnorm)(app, r, &rnorm_temp); 
         if(tnorm == 1)       /* one-norm */ 
         {  
            rnorm += rnorm_temp;
         }
         else if(tnorm == 3)  /* inf-norm */
         {  
            rnorm = (((rnorm_temp) > (rnorm)) ? (rnorm_temp) : (rnorm));
         }
         else                 /* default two-norm */
         {  
            rnorm += (rnorm_temp*rnorm_temp);
         }

         /* Communicate w/ neighbor nodes. */
         send_handle = _braid_GridElt(grids[level], send_handle);
         send_index  = _braid_GridElt(grids[level], send_index);
         if (fi == send_index)
         {
            /* Post send to neighbor processor */
            _braid_CommSendInit(core, level, fi, u, &send_handle);
            _braid_GridElt(grids[level], send_index)  = -1;
            _braid_GridElt(grids[level], send_handle) = send_handle;
         }
         _braid_CoreFcn(core, free)(app, r);
      }
      /* Residual from C-point. */
      if (ci > 0)
      {
         /* Update local processor norm. */
         ii = ci-ilower;
         _braid_StepStatusInit(ta[ii-1], ta[ii], ci-1, tol, iter, level, nrefine, gupper, status);
         _braid_UGetVector(core, level, ci, &r);
         _braid_CoreFcn(core, full_rnorm_res)(app, r, u, status);
         _braid_CoreFcn(core, spatialnorm)(app, u, &rnorm_temp);

         if(tnorm == 1)       /* one-norm */ 
         {  
            rnorm += rnorm_temp;
         }
         else if(tnorm == 3)  /* inf-norm */
         {  
            rnorm = (((rnorm_temp) > (rnorm)) ? (rnorm_temp) : (rnorm));
         }
         else                 /* default two-norm */
         {  
            rnorm += (rnorm_temp*rnorm_temp);
         }
         _braid_CoreFcn(core, free)(app, r);
      }

      if ((flo <= fhi) || (ci > 0))
      {
         _braid_CoreFcn(core, free)(app, u);
      }
   }

   _braid_UCommWait(core, level);

   /* Compute global residual norm. */
   if(tnorm == 1)       /* one-norm reduction */
   {  
      MPI_Allreduce(&rnorm, &global_rnorm, 1, MPI_DOUBLE, MPI_SUM, comm);
   }
   else if(tnorm == 3)  /* inf-norm reduction */
   {  
      MPI_Allreduce(&rnorm, &global_rnorm, 1, MPI_DOUBLE, MPI_MAX, comm);
   }
   else                 /* default two-norm reduction */
   {  
      MPI_Allreduce(&rnorm, &global_rnorm, 1, MPI_DOUBLE, MPI_SUM, comm);
      global_rnorm = sqrt(global_rnorm);
   }

   *return_rnorm = global_rnorm;

   return _braid_error_flag;
}

/*----------------------------------------------------------------------------
 * Do nu sweeps of F-then-C relaxation
 *----------------------------------------------------------------------------*/

braid_Int
_braid_FCRelax(braid_Core  core,
               braid_Int   level)
{
   braid_App       app      = _braid_CoreElt(core, app);
   braid_Int      *nrels    = _braid_CoreElt(core, nrels);
   _braid_Grid   **grids    = _braid_CoreElt(core, grids);
   braid_Int       ncpoints = _braid_GridElt(grids[level], ncpoints);

   braid_Vector    u;
   braid_Int       flo, fhi, fi, ci;
   braid_Int       nu, nrelax, interval;

   nrelax  = nrels[level];

   for (nu = 0; nu < nrelax; nu++)
   {
      _braid_UCommInit(core, level);

      /* Start from the right-most interval */
      for (interval = ncpoints; interval > -1; interval--)
      {
         _braid_GetInterval(core, level, interval, &flo, &fhi, &ci);

         if (flo <= fhi)
         {
            _braid_UGetVector(core, level, flo-1, &u);
         }
         else if (ci > 0)
         {
            _braid_UGetVector(core, level, ci-1, &u);
         }

         /* F-relaxation */
         for (fi = flo; fi <= fhi; fi++)
         {
            _braid_Step(core, level, fi, NULL, u);
            _braid_USetVector(core, level, fi, u, 0);
         }

         /* C-relaxation */
         if (ci > 0)
         {
            _braid_Step(core, level, ci, NULL, u);
            _braid_USetVector(core, level, ci, u, 1);
         }

         /* if ((flo <= fhi) && (interval == ncpoints)) */
         if ((flo <= fhi) && !(ci > 0))
         {
            _braid_CoreFcn(core, free)(app, u);
         }
      }
      _braid_UCommWait(core, level);
   }

   return _braid_error_flag;
}

/*----------------------------------------------------------------------------
 * F-Relax on level and restrict to level+1
 *
 * At the bottom of FRestrict(), the coarse-grid right-hand side is computed and
 * stored in c_fa[].  The result stored in c_fa[] must be considered carefully
 * to maintain a fixed point nature of the algorithm.  The FAS coarse-grid
 * equation is
 *
 *   A_c(u_c) = R(f - A(u)) + A_c(R(u))
 *
 * where R() is restriction, and A() and A_c() are the fine and coarse
 * operators.  We desire our algorithm to be a fixed-point method, in that the
 * exact solution (from sequential time stepping) should yield a zero initial
 * residual and that the residual should stay zero as Braid iterates.  This is
 * actually a subtle point.  In this case, the solution u_c should be equivalent
 * to the solution u.  Since R(f - A(u)) = 0, this implies that
 *
 *   A_c(u_c) = A_c(R(u))
 *
 * This further implies that the initial guess provided to the implicit solve
 * routines in A_c() must be consistent on the right an left hand sides.
 *
 * The function (@ref _braid_GetUInit()) provides this functionality by
 * encapsulating all decisions about how to set this initial guess (called
 * ustop) The ustop values for A_c(R(u)) are set in (@ _braid_Residual) and for
 * A_c(u_c), they are set in (@ _braid_step).
 *
 * storage == -2 implies that (@ref _braid_GetUInit()) will always use the
 * previous time step value as the initial guess, even if you have better
 * information, which is the case at C-points on the fine grid, and at all
 * points on coarse-levels.
 *
 * storage == -1 implies that (@ref _braid_GetUInit()) will always use the best
 * information.  The value at the previous time step is used as the initial
 * guess only at F-points on the fine-grid.  The va[] values provide all initial
 * guess at F- and C-points on coarse-grids.
 *
 * storage == 0 is the same as -1, except that storage also exists at fine-grid
 * F-points.
 *----------------------------------------------------------------------------*/

braid_Int
_braid_FRestrict(braid_Core   core,
                 braid_Int    level)
{
   MPI_Comm             comm        = _braid_CoreElt(core, comm);
   braid_App            app         = _braid_CoreElt(core, app);
   _braid_Grid        **grids       = _braid_CoreElt(core, grids);
   braid_AccessStatus   astatus     = (braid_AccessStatus)core;
   braid_Int            iter        = _braid_CoreElt(core, niter);
   braid_Int            print_level = _braid_CoreElt(core, print_level);
   braid_Int            access_level= _braid_CoreElt(core, access_level);
   braid_Int            tnorm       = _braid_CoreElt(core, tnorm);
   braid_Real          *tnorm_a     = _braid_CoreElt(core, tnorm_a);
   braid_Int            nrefine     = _braid_CoreElt(core, nrefine);
   braid_Int            gupper      = _braid_CoreElt(core, gupper);
   braid_Int            cfactor     = _braid_GridElt(grids[level], cfactor);
   braid_Int            ncpoints    = _braid_GridElt(grids[level], ncpoints);
   braid_Real          *ta          = _braid_GridElt(grids[level], ta);
   braid_Int            f_ilower    = _braid_GridElt(grids[level], ilower);
   _braid_CommHandle   *recv_handle = NULL;
   _braid_CommHandle   *send_handle = NULL;

   braid_Int            c_level, c_ilower, c_iupper, c_index, c_i, c_ii;
   braid_Vector         c_u, *c_va, *c_fa;

   braid_Vector         u, r;
   braid_Int            interval, flo, fhi, fi, ci;
   braid_Real           rnorm, grnorm, rnorm_temp, rnm;

   c_level  = level+1;
   c_ilower = _braid_GridElt(grids[c_level], ilower);
   c_iupper = _braid_GridElt(grids[c_level], iupper);
   c_va     = _braid_GridElt(grids[c_level], va);
   c_fa     = _braid_GridElt(grids[c_level], fa);

   rnorm = 0.0;

   _braid_UCommInit(core, level);

   /* Start from the right-most interval.
    * 
    * Do an F-relax and then a C-relax.  These relaxations are needed to compute
    * the residual, which is needed for the coarse-grid right-hand-side and for
    * convergence checking on the finest grid.  This loop updates va and fa. */
   for (interval = ncpoints; interval > -1; interval--)
   {
      _braid_GetInterval(core, level, interval, &flo, &fhi, &ci);

      if (flo <= fhi)
      {
         _braid_UGetVector(core, level, flo-1, &r);
      }
      else if (ci > 0)
      {
         _braid_UGetVector(core, level, ci-1, &r);
      }

      /* F-relaxation */
      _braid_GetRNorm(core, -1, &rnm);
      for (fi = flo; fi <= fhi; fi++)
      {
         _braid_Step(core, level, fi, NULL, r);
         _braid_USetVector(core, level, fi, r, 0);
         
         /* Allow user to process current vector, note that r here is
          * temporarily holding the state vector */
         if( (access_level >= 3) )
         {
            _braid_AccessStatusInit(ta[fi-f_ilower], fi, rnm, iter, level, nrefine, gupper,
                                    0, 0, braid_ASCaller_FRestrict, astatus);
            _braid_AccessVector(core, astatus, r);
         }
      }

      /* Allow user to process current C-point */
      if( (access_level>= 3) && (ci > -1) )
      {
         _braid_UGetVectorRef(core, level, ci, &u);
         _braid_AccessStatusInit(ta[ci-f_ilower], ci, rnm, iter, level, nrefine, gupper,
                                 0, 0, braid_ASCaller_FRestrict, astatus);
         _braid_AccessVector(core, astatus, u);
      }
      
      /* Compute residual and restrict */
      if (ci > 0)
      {
         /* Compute FAS residual */
         _braid_UGetVectorRef(core, level, ci, &u);
         _braid_FASResidual(core, level, ci, u, r);

         /* Compute rnorm (only on level 0) */
         if (level == 0)
         {
            _braid_CoreFcn(core, spatialnorm)(app, r, &rnorm_temp);
            tnorm_a[interval] = rnorm_temp;       /* inf-norm uses tnorm_a */
            if(tnorm == 1) 
            {  
               rnorm += rnorm_temp;               /* one-norm combination */ 
            }
            else if(tnorm == 2)
            {  
               rnorm += (rnorm_temp*rnorm_temp);  /* two-norm combination */
            }
         }

         /* Restrict u and residual, coarsening in space if needed */
         _braid_MapFineToCoarse(ci, cfactor, c_index);
         _braid_Coarsen(core, c_level, ci, c_index, u, &c_va[c_index-c_ilower]);
         _braid_Coarsen(core, c_level, ci, c_index, r, &c_fa[c_index-c_ilower]);
      }
      else if (ci == 0)
      {
         /* Restrict initial condition, coarsening in space if needed */
         _braid_UGetVectorRef(core, level, 0, &u);
         _braid_Coarsen(core, c_level, 0, 0, u, &c_va[0]);
      }

      if ((flo <= fhi) || (ci > 0))
      {
         _braid_CoreFcn(core, free)(app, r);
      }
   }
   _braid_UCommWait(core, level);

   /* If debug printing, print out tnorm_a for this interval. This
    * should show the serial propagation of the exact solution */
   if ((print_level >= 2) && (level == 0) )
   {
      _braid_PrintSpatialNorms(core, tnorm_a, ncpoints);
   }

   /* Compute rnorm (only on level 0) */
   if (level == 0)
   {
      if(tnorm == 1)          /* one-norm reduction */
      {  
         MPI_Allreduce(&rnorm, &grnorm, 1, braid_MPI_REAL, MPI_SUM, comm);
      }
      else if(tnorm == 3)     /* inf-norm reduction */
      {  
         _braid_Max(tnorm_a, ncpoints, &rnorm); 
         MPI_Allreduce(&rnorm, &grnorm, 1, braid_MPI_REAL, MPI_MAX, comm);
      }
      else                    /* default two-norm reduction */
      {  
         MPI_Allreduce(&rnorm, &grnorm, 1, braid_MPI_REAL, MPI_SUM, comm);
         grnorm = sqrt(grnorm);
      }

      /* Store new rnorm */
      _braid_SetRNorm(core, -1, grnorm);
   }
   
   /* Now apply coarse residual to update fa values */

   /* Set initial guess on coarse level */
   _braid_InitGuess(core, c_level);

   /* Initialize update of c_va[-1] boundary */
   if (c_ilower <= c_iupper)
   {
      _braid_CommRecvInit(core, c_level, c_ilower-1, &c_va[-1],
                          &recv_handle);
      _braid_CommSendInit(core, c_level, c_iupper, c_va[c_iupper-c_ilower],
                          &send_handle);
   }

   /* Start with rightmost point */
   for (c_i = c_iupper; c_i >= c_ilower; c_i--)
   {
      if (c_i > 0)
      {
         c_ii = c_i - c_ilower;
         if (c_ii == 0)
         {
            /* Finalize update of c_va[-1] */
            _braid_CommWait(core, &recv_handle);
         }
         _braid_CoreFcn(core, clone)(app, c_va[c_ii-1], &c_u);
         _braid_Residual(core, c_level, c_i, c_va[c_ii], c_u);
         _braid_CoreFcn(core, sum)(app, 1.0, c_u, 1.0, c_fa[c_ii]);
         _braid_CoreFcn(core, free)(app, c_u);
      }
   }
   _braid_CommWait(core, &send_handle);
  
   return _braid_error_flag;
}

/*----------------------------------------------------------------------------
 * F-Relax on level and interpolate to level-1
 *----------------------------------------------------------------------------*/

braid_Int
_braid_FInterp(braid_Core  core,
               braid_Int   level)
{
   braid_App          app          = _braid_CoreElt(core, app);
   _braid_Grid      **grids        = _braid_CoreElt(core, grids);
   braid_AccessStatus astatus      = (braid_AccessStatus)core;
   braid_Int          iter         = _braid_CoreElt(core, niter);
   braid_Int          access_level = _braid_CoreElt(core, access_level);
   braid_Int          nrefine      = _braid_CoreElt(core, nrefine);
   braid_Int          gupper       = _braid_CoreElt(core, gupper);
   braid_Int          ilower       = _braid_GridElt(grids[level], ilower);
   braid_Int          ncpoints     = _braid_GridElt(grids[level], ncpoints);
   braid_Vector      *va           = _braid_GridElt(grids[level], va);
   braid_Real        *ta           = _braid_GridElt(grids[level], ta);
   
   braid_Real         rnorm;
   braid_Int          f_level, f_cfactor, f_index;
   braid_Vector       f_u, f_e;

   braid_Vector       u, e;
   braid_Int          flo, fhi, fi, ci;
   braid_Int          interval;

   f_level   = level-1;
   f_cfactor = _braid_GridElt(grids[f_level], cfactor);

   _braid_GetRNorm(core, -1, &rnorm);
   
   _braid_UCommInitF(core, level);

   /**
    * Start from the right-most interval 
    *
    * First, generate the coarse-grid F-points through F-relaxation and
    * interpolate them to the fine grid, where they are C-points.  Second,
    * interpolate the coarse-grid C-points to the fine-grid.  The user-defined
    * spatial refinement (if set) is also called.  
    **/
   for (interval = ncpoints; interval > -1; interval--)
   {
      _braid_GetInterval(core, level, interval, &flo, &fhi, &ci);

      /* Relax and interpolate F-points, refining in space if needed */
      if (flo <= fhi)
      {
         _braid_UGetVector(core, level, flo-1, &u);
      }
      for (fi = flo; fi <= fhi; fi++)
      {
         _braid_Step(core, level, fi, NULL, u);
         _braid_USetVector(core, level, fi, u, 0);
         /* Allow user to process current vector */
         if( (access_level >= 3) )
         {
            _braid_AccessStatusInit(ta[fi-ilower], fi, rnorm, iter, level, nrefine, gupper,
                                    0, 0, braid_ASCaller_FInterp, astatus);
            _braid_AccessVector(core, astatus, u);
         }
         e = va[fi-ilower];
         _braid_CoreFcn(core, sum)(app, 1.0, u, -1.0, e);
         _braid_MapCoarseToFine(fi, f_cfactor, f_index);
         _braid_Refine(core, f_level, f_index, fi, e, &f_e);
         _braid_UGetVectorRef(core, f_level, f_index, &f_u);
         _braid_CoreFcn(core, sum)(app, 1.0, f_e, 1.0, f_u);
         _braid_USetVectorRef(core, f_level, f_index, f_u);
         _braid_CoreFcn(core, free)(app, f_e);
      }
      if (flo <= fhi)
      {
         _braid_CoreFcn(core, free)(app, u);
      }

      /* Interpolate C-points, refining in space if needed */
      if (ci > 0)
      {
         _braid_UGetVectorRef(core, level, ci, &u);
         /* Allow user to process current C-point */
         if( (access_level >= 3) )
         {
            _braid_AccessStatusInit(ta[ci-ilower], ci, rnorm, iter, level, nrefine, gupper,
                                    0, 0, braid_ASCaller_FInterp, astatus);
            _braid_AccessVector(core, astatus, u);
         }
         e = va[ci-ilower];
         _braid_CoreFcn(core, sum)(app, 1.0, u, -1.0, e);
         _braid_MapCoarseToFine(ci, f_cfactor, f_index);
         _braid_Refine(core, f_level, f_index, ci, e, &f_e);
         _braid_UGetVectorRef(core, f_level, f_index, &f_u);
         _braid_CoreFcn(core, sum)(app, 1.0, f_e, 1.0, f_u);
         _braid_USetVectorRef(core, f_level, f_index, f_u);
         _braid_CoreFcn(core, free)(app, f_e);
      }
   }

   _braid_UCommWait(core, level);

   /* Clean up */
   _braid_GridClean(core, grids[level]);

   return _braid_error_flag;
}

/*----------------------------------------------------------------------------
 * Refine in Space at every point on processor if r_space is set
 *----------------------------------------------------------------------------*/

braid_Int
_braid_FRefineSpace(braid_Core   core,
                    braid_Int   *refined_ptr)
{

   MPI_Comm      comm    = _braid_CoreElt(core, comm);
   _braid_Grid **grids   = _braid_CoreElt(core, grids);   
   
   braid_Int     r_space = _braid_CoreElt(core, r_space);
   braid_Int     ilower  = _braid_GridElt(grids[0], ilower);
   braid_Int     iupper  = _braid_GridElt(grids[0], iupper);
   braid_Real   *ta      = _braid_GridElt(grids[0], ta); 

   braid_Int     global_r_space;
   braid_Int     i, ii;
   braid_Vector  c_vec, f_vec;  

   if ( _braid_CoreElt(core, scoarsen) != NULL )
   {
       
      if ( r_space > 0 )  
      {         
         for ( i = ilower; i <= iupper; i++ )
         {
            ii = i-ilower;
            _braid_UGetVectorRef(core, 0, i , &c_vec);
             
            if ( c_vec != NULL )
            {
               _braid_RefineBasic(core, -1, &ta[ii], &ta[ii], c_vec, &f_vec);
               _braid_USetVectorRef(core, 0, i, f_vec);
            }
         }                       
      }
    
      /* Check if any refinment was completed globally. If true then refine the 
         initial time point if not done already, increase nrefine, and return 2 */
      MPI_Allreduce(&r_space, &global_r_space, 1, braid_MPI_INT, MPI_MAX, comm);
      if (global_r_space > 0)
      { 
         /* Need to make sure to refine the first point. If it is a lone C point
            on a processor r_space then can never be set for that processor */ 
         if ( ilower == 0 && r_space == 0 )
         {
            _braid_UGetVectorRef(core, 0, 0, &c_vec);
            _braid_RefineBasic(core, -1, &ta[0], &ta[0], c_vec, &f_vec);
            _braid_USetVectorRef(core, 0, 0, f_vec);     
         }       
                
         *refined_ptr = 2;
         _braid_CoreElt(core, nrefine) += 1;
      }
      else
      {
         *refined_ptr = 0;
      }
   }
   else
   {
      *refined_ptr = 0;
   }
    
   /* Reset r_space */
   _braid_CoreElt(core, r_space) = 0;
   return _braid_error_flag;
}

/*----------------------------------------------------------------------------
 * Create a new fine grid (level 0) and corresponding grid hierarchy by refining
 * the current fine grid based on user-provided refinement factors.  Return the
 * boolean 'refined_ptr' to indicate whether grid refinement was actually done.
 * To simplify the algorithm, refinement factors are automatically capped to be
 * no greater than the coarsening factor (for level 0).  The grid data is also
 * redistributed to achieve good load balance in the temporal dimension.  If the
 * refinement factor is 1 in each time interval, no refinement is done.
 *
 * This routine is somewhat complex, but an attempt was made to use consistent
 * terminology throughout.  We refer to the initial level 0 grid as the "coarse"
 * grid and the new level 0 grid as the "fine" grid.  The routine starts with
 * the coarse grid and creates an intermediate "refined" grid that is co-located
 * with the parent coarse grid data distribution.  On this refined grid, a
 * number of things are constructed: the mapping between the coarse and fine
 * indexes; the new fine time values; and the injected and (possibly) spatially
 * refined coarse u-vectors.  This data is then redistributed by first sending
 * the mapping and time value information to the appropriate processors (the
 * receiving side polls for arbitrary messages until each fine index is
 * accounted for).  The u-vector values are communicated in a second phase
 * (without polling).  Finally, a new hierarchy is created and the fine grid
 * values are initialized by integrating the communicated u-vector values to the
 * next C-point to the right.  Note that in the case of C-point storage, some
 * u-vector values may not need to be communicated.
 *
 * The variable names use certain conventions as well.  No prefix (usually)
 * indicates a coarse variable, and the prefixes 'r_' and 'f_' indicate data on
 * the "refined" and "fine" grids, respectively.  Characters 'c', 'f', and 'a'
 * usually mean "coarse", "fine", and "array".  Indexes 'i', 'r_i', and 'f_i'
 * refer to global indexes, while 'ii', 'r_ii', and 'f_ii' are local indexes.
 *
 * Here are some important variables along with a brief description (they are
 * illustrated further in the example below):
 *
 *   gupper, f_gupper - global upper index for coarse and fine grids
 *   ilower,   iupper,   npoints   - extents and size of local coarse interval
 *   r_ilower, r_iupper, r_npoints - extents and size of local refined interval
 *   f_ilower, f_iupper, f_npoints - extents and size of local fine interval
 *
 *   r_ca - index map from fine to coarse on the refined grid  (size 'r_npoints')
 *   r_ta - time values on the refined grid                    (size 'r_npoints+2')
 *   r_fa - index map from coarse to fine on the refined grid  (size 'npoints+1')
 *          (note the extra value)
 *   f_ca - index map from fine to coarse on the fine grid     (size 'f_npoints')
 *
 *   send_ua - array of u-vectors to send to new processors    (size 'npoints')
 *   recv_ua - array of u-vectors received from old processors (size 'f_npoints')
 *
 * Example: Some processor p owns the coarse interval, ilower = 29, iupper = 33.
 * The coarsening factor is 3 and 'rfactors' indicates the refinement factor for
 * the coarse interval to the left.  From this, an intermediate refined grid and
 * a final fine grid are formed as described above.
 *
 *   Coarse            |-----------c-----------|-----------|-----------c
 *     Grid           29          30          31          32          33
 * 
 * rfactors            3           1           2           3           2
 * 
 *  Refined ---c---|---|-----------c-----|-----|---c---|---|-----c-----|
 *     Grid   57  58  59          60    61    62  63  64  65    66    67
 * 
 * r_ilower   57
 *     r_ca   -1  -1  29          30    -1    31  -1  -1  32    -1    33
 *     r_ta    *   *   *           *     *     *   *   *   *     *     *
 *     r_fa           59          60          62          65          67          70
 *  send_ua            *           *           *           *           *
 * 
 *     Fine      |-----|---c---|---|-----c-----|---|---c---|-----|-----c
 *     Grid     61    62  63  64  65    66    67  68  69  70    71    72
 *              
 * f_ilower     61
 *     f_ca     -1    31  -1  -1  32    -1    33  -1  -1  34    -1    35
 *  f_first           62
 *   f_next                                                                       74
 *  recv_ua      0     *   0   0   *     0     *   0   0   *     0     *
 * 
 * When storing C-pts only, data from coarse indices 29 and 34 are not needed,
 * so we have the following differences from above:
 *     r_ca   -1  -1  -1          30    -1    31  -1  -1  32    -1    33
 *  send_ua            0           *           *           *           *
 *     f_ca     -1    31  -1  -1  32    -1    33  -1  -1  -1    -1    35
 *  recv_ua      0     *   0   0   *     0     *   0   0   0     0     *
 * 
 *----------------------------------------------------------------------------*/
braid_Int
_braid_FRefine(braid_Core   core,
               braid_Int   *refined_ptr)
{
   MPI_Comm           comm            = _braid_CoreElt(core, comm);
   braid_App          app             = _braid_CoreElt(core, app);
   braid_Int          iter            = _braid_CoreElt(core, niter);
   braid_Int         *rfactors        = _braid_CoreElt(core, rfactors);
   braid_Real        *wfactors        = _braid_CoreElt(core, wfactors);
   braid_Int          nrefine         = _braid_CoreElt(core, nrefine);
   braid_Int          max_refinements = _braid_CoreElt(core, max_refinements);
   braid_Int          tpoints_cutoff  = _braid_CoreElt(core, tpoints_cutoff);
   braid_AccessStatus astatus         = (braid_AccessStatus)core;
   braid_BufferStatus bstatus         = (braid_BufferStatus)core;
   braid_Int          access_level    = _braid_CoreElt(core, access_level);
   _braid_Grid      **grids           = _braid_CoreElt(core, grids);
   braid_Int          ncpoints        = _braid_GridElt(grids[0], ncpoints);

   braid_Real     rnorm;

   /* Use prefix 'r_' for the refined version of the current grid level 0, and
    * use prefix 'f_' for the fine grid in the new distribution. */

   braid_Int      refine, lbalance, done;
   braid_Int      npoints, ilower, iupper, gupper, i, j, ii;
   braid_Int      r_npoints, r_ilower, r_iupper, r_i, r_ii;
   braid_Int      f_npoints, f_ilower, f_iupper, f_gupper, f_i, f_j, f_ii;
   braid_Int     *r_ca, *r_fa, *f_ca, f_first, f_next, next;
   braid_Int     *send_map, *left_procs, *right_procs;
   braid_Real    *ta, *r_ta_alloc, *r_ta, *f_ta;

   braid_Vector  *send_ua, *recv_ua, u;
   braid_Int     *send_procs, *send_unums, *iptr;
   braid_Int     *recv_procs, *recv_unums, *recv_map;
   braid_Real    *send_buffer, *recv_buffer, **send_buffers, **recv_buffers, *bptr;
   void          *buffer;
   braid_Int      send_size, recv_size, *send_sizes, size, isize, max_usize;
   braid_Int      ncomms, nsends, nrecvs, nreceived, proc, prevproc;
   braid_Int      unum, send_msg, recv_msg;
   MPI_Request   *requests, request;
   MPI_Status    *statuses, status;
   braid_Real    *new_wfactors;

   _braid_Grid   *f_grid;
   braid_Int      cfactor, rfactor, m, interval, flo, fhi, fi, ci, f_hi, f_ci;
   _braid_BalanceStruct *bstruct;

#if DEBUG
   braid_Int  myproc;
   /*cfactor = 6;*/ /* RDF HACKED TEST */
   MPI_Comm_rank(comm, &myproc);
#endif

   MPI_Comm_rank(comm, &proc);

   lbalance = _braid_CoreElt(core, lbalance );
   refine   = _braid_CoreElt( core, refine );
   gupper   = _braid_GridElt( grids[0], gupper);
   ilower   = _braid_GridElt( grids[0], ilower);
   iupper   = _braid_GridElt( grids[0], iupper);
   npoints  = iupper - ilower + 1;

   /* Init the Balance structure for load balancing and refineing */
   bstruct = _braid_CTAlloc( _braid_BalanceStruct , 1 );
   _braid_InitBalanceStruct( bstruct, refine, lbalance, ilower, iupper, gupper );

   /* If reached max refinements or have too many time points, stop refining */
   if( refine && !((nrefine < max_refinements) && (gupper < tpoints_cutoff)) )
   {
      _braid_BalanceElt( bstruct, refine ) = 0;
      _braid_CoreElt(core, refine ) = 0;
      _braid_CoreElt(core, rstopped) = iter;
   }

   /*-----------------------------------------------------------------------*/
   /* 1. Compute f_gupper and the local interval extents for both the refined
    * and fine grids.  The local refined interval contains the fine grid points
    * underlying the coarse interval (ilower-1, iupper]. */

   r_npoints = 0;
   _braid_GetCFactor(core, 0, &cfactor);
   new_wfactors = _braid_CTAlloc( braid_Real , ( iupper - ilower + 1 )*cfactor );
   if ( _braid_BalanceElt( bstruct, refine ) )
   {
      for (i = ilower; i <= iupper; i++)
      {
         /* First modify rfactor to be no greater than cfactor (required) */
         ii = i - ilower;
         if (rfactors[ii] < 1)
         {
            _braid_Error(braid_ERROR_GENERIC, "Refinement factor smaller than one");
            rfactors[ii] = 1;
         }
         rfactors[ii] = _braid_min(rfactors[ii], cfactor);

         /* Fill in the wfactors not known after refining in time. */
         for ( j = 0; j < rfactors[i-ilower]; j++ )
            new_wfactors[j + r_npoints] = wfactors[i-ilower];

         r_npoints += rfactors[i-ilower];
      }
   }
   else if ( _braid_BalanceElt( bstruct, lbalance ) )
   {
      r_npoints = iupper - ilower + 1;
      for ( i = 0; i < r_npoints; i++ )
         new_wfactors[i] = wfactors[i];
   }
#if DEBUG
   for (i = ilower; i <= iupper; i++)
   {
      ii = i - ilower;
      printf("%d %d: 0 rfactor %d = %d\n", FRefine_count, myproc, i, rfactors[ii]);
   }
#endif

   /* Get the new refined, balanced , distribution */
   done = 1;
   if ( _braid_BalanceElt( bstruct, lbalance ) || _braid_BalanceElt( bstruct, refine ) )
      _braid_GetRefinedDistribution( core, &done,  new_wfactors, r_npoints, bstruct);
   _braid_TFree( new_wfactors );

   /* If done then no load balancing or time refinement is necessary */
   if ( done )
   {
      _braid_DestroyBalanceStruct( bstruct );
      _braid_FRefineSpace(core, refined_ptr);
      return _braid_error_flag;
   }

   /* Extract the required information from the balance struct for simplicity */
   r_ilower = _braid_BalanceElt( bstruct, refined_ilower );
   r_iupper = _braid_BalanceElt( bstruct, refined_iupper );
   f_ilower = _braid_BalanceElt( bstruct, fine_ilower );
   f_iupper = _braid_BalanceElt( bstruct, fine_iupper );
   f_gupper = _braid_BalanceElt( bstruct, fine_gupper );
   send_map = _braid_BalanceElt( bstruct, send_map );
   left_procs  = _braid_BalanceElt( bstruct, left_procs );
   right_procs = _braid_BalanceElt( bstruct, right_procs );
   refine      = _braid_BalanceElt(bstruct, refine );
   
   /* 2. On the refined grid, compute the mapping between coarse and fine
    * indexes (r_ca, r_fa) and the fine time values (r_ta). */
   r_ca = _braid_CTAlloc(braid_Int,  r_npoints);
   r_ta_alloc = _braid_CTAlloc(braid_Real, r_npoints+2);
   r_ta = &r_ta_alloc[1];
   r_fa = _braid_CTAlloc(braid_Int,  npoints+1);
   ta = _braid_GridElt(grids[0], ta);

   r_ta[-1]=ta[-1];
   r_ii = 0;

   if ( refine )
   {
      for (i = (ilower-1); i < iupper; i++)
      {
         ii = i-ilower;
         rfactor = rfactors[ii+1];

         for (j = 1; j <= rfactor; j++)
         {
            if (j < rfactor)
            {
               r_ca[r_ii] = -1;
               /* This works because we have ta[-1] */
               r_ta[r_ii] = ta[ii] + (((braid_Real)j)/rfactor)*(ta[ii+1]-ta[ii]);
            }
            else
            {
               r_ca[r_ii] = i+1;
               r_ta[r_ii] = ta[ii+1];
               r_fa[ii+1] = r_ilower + r_ii;
            }

            r_ii++;
         }
      }
   }
   else
   {
      for ( i = r_ilower; i <= r_iupper; i++ )
      {
         r_ca[ i - r_ilower ]  = i;
         r_ta[i-r_ilower] = ta[i-r_ilower];
         r_fa[ i - r_ilower ] = i;
      }
   }

   /* Get the next r_fa value to my right */
   ncomms = 2; /* Upper bound */
   requests = _braid_CTAlloc(MPI_Request, ncomms);
   statuses = _braid_CTAlloc(MPI_Status,  ncomms);
   ncomms = 0;
   if (npoints > 0)
   {
      braid_Real send_buf[2], recv_buf[2];
      send_buf[0]=r_fa[0];
      send_buf[1]=r_ta[0];     
      /* Post r_fa receive */
      r_fa[npoints] = f_gupper+1;
      if (iupper < gupper)
      {
         MPI_Irecv(recv_buf, 2, braid_MPI_REAL, MPI_ANY_SOURCE, 2, comm,
                   &requests[ncomms++]);
      }

      /* Post r_fa send */
      if (ilower > 0)
      {
         _braid_GetProcLeftOrRight( core, 0, -1 , &prevproc);
         MPI_Isend(send_buf, 2, braid_MPI_REAL, prevproc, 2, comm,
                   &requests[ncomms++]);
      }
      MPI_Waitall(ncomms, requests, statuses);
      if ( iupper < gupper )
      {
         r_fa[npoints]=recv_buf[0];
         r_ta[r_npoints]=recv_buf[1];
      }
   }
   _braid_TFree(requests);
   _braid_TFree(statuses);

   /* If storing only C-points on the fine grid (and NOT using shell vectors),
    *  modify r_ca to mark only those coarse points that need to be sent to
    * initialize the C-points */
   if (_braid_CoreElt(core, storage) != 0 && _braid_CoreElt(core, useshell) != 1)
   {
      for (ii = 0; ii < npoints; ii++)
      {
         /* If the index for the next coarse point is not larger than the index
          * for the next C-point, then the coarse point is not needed */
         if ( !(r_fa[ii+1] > _braid_NextCPoint(r_fa[ii], cfactor)) )
         {
            r_ii = r_fa[ii] - r_ilower;
            r_ca[r_ii] = -1;
         }
      }
   }

   /* Initialize the new fine grid */
   f_npoints = f_iupper - f_ilower + 1;
   _braid_GridInit(core, 0, f_ilower, f_iupper, &f_grid);

   /*-----------------------------------------------------------------------*/
   /* 3. Send the index mapping and time value information (r_ca, r_ta) to the
    * appropriate processors to build index mapping and time value information
    * for the fine grid (f_ca, f_ta).  Also compute f_first and f_next. */

   /* Post f_next receive */
   f_next = -1;
   if (f_npoints > 0)
   {
      f_next = f_gupper+1;
      if (f_iupper < f_gupper)
      {
         MPI_Irecv(&f_next, 1, braid_MPI_INT, MPI_ANY_SOURCE, 3, comm, &request);
      }
   }

   /* Compute send information and send f_next info */
   size = 2*sizeof(braid_Int);         /* size of two integers */
   _braid_NBytesToNReals(size, isize); /* convert to units of braid_Real */
   send_procs  = _braid_CTAlloc(braid_Int,  r_npoints);
   send_sizes  = _braid_CTAlloc(braid_Int,  r_npoints);
   send_buffer = _braid_CTAlloc(braid_Real, r_npoints*(1+isize+1));
   bptr = send_buffer;
   nsends = -1;

   prevproc = send_map[-1];
   ii = 0;
   for (r_ii = 0; r_ii < r_npoints; r_ii++)
   {
      r_i = r_ilower + r_ii;
      proc = send_map[r_ii];
      if ((proc != prevproc) || (nsends < 0))
      {
         nsends++;
         send_procs[nsends] = proc;
         bptr++; /* leave room for size value */

         if ((proc != prevproc) && (prevproc > -1))
         {
            /* Send f_next info */
            MPI_Send(&r_fa[ii], 1, braid_MPI_INT, prevproc, 3, comm);
         }
         prevproc = proc;
      }
      send_sizes[nsends] += (isize+1);

      iptr = (braid_Int *) bptr;
      iptr[0] = r_i;
      iptr[1] = r_ca[r_ii];
      bptr += isize;
      bptr[0] = r_ta[r_ii];
      bptr++;

      /* Update f_next info */
      if (r_fa[ii] == r_i)
      {
         ii++;
      }
   }
   nsends++;

#if DEBUG
   for (m = 0; m < nsends; m++)
   {
      size = send_sizes[m];
      proc = send_procs[m];
      printf("%d %d: 1 send %d, proc = %d, send size = %d\n",
             FRefine_count, myproc, m, proc, size);
   }
#endif

   requests = _braid_CTAlloc(MPI_Request, nsends);
   statuses = _braid_CTAlloc(MPI_Status,  nsends);

   /* Post sends (do this first, since we will poll on receives) */
   bptr = send_buffer;
   for (m = 0; m < nsends; m++)
   {
      size = send_sizes[m];
      proc = send_procs[m];
      bptr[0] = (braid_Real) size; /* insert size at the beginning */
      MPI_Isend(bptr, (1+size), braid_MPI_REAL, proc, 4, comm, &requests[m]);
      bptr += (1+size);
   }

   /* Post receives */
   recv_size = f_npoints*(1+isize+1); /* max receive size */
   recv_buffer = _braid_CTAlloc(braid_Real, recv_size);
   recv_map = _braid_CTAlloc( braid_Int, f_npoints);
   f_ca = _braid_CTAlloc(braid_Int,  f_npoints);
   f_ta = _braid_GridElt(f_grid, ta);
   nreceived = 0;
   while (nreceived < f_npoints)
   {
      /* post receive from arbitrary process (should always get at least one) */
      bptr = recv_buffer;
      size = recv_size;
      MPI_Recv(bptr, (1+size), braid_MPI_REAL, MPI_ANY_SOURCE, 4, comm, &status);

      size = (braid_Int) bptr[0];
      bptr++;
      for (j = 0; j < size; j += (isize+1))
      {
         iptr = (braid_Int *) bptr;
         f_i = iptr[0];
         f_ii = f_i - f_ilower;
         recv_map[f_ii] = status.MPI_SOURCE;
         f_ca[f_ii] = iptr[1];
         bptr += isize;
         f_ta[f_ii] = bptr[0];
         bptr++;
         {
#if DEBUG
            printf("%d %d: 1 f_i = %02d, f_ca = %2d, f_ta = %f  (recv %2d) \n",
                   FRefine_count, myproc, f_i, f_ca[f_ii], f_ta[f_ii], nreceived);
#endif
         }
         nreceived++;
      }

   }

   /* Finish sends and f_next receive */
   MPI_Waitall(nsends, requests, statuses);
   if (f_npoints > 0)
   {
      if (f_iupper < f_gupper)
      {
         MPI_Wait(&request, &status);
      }
   }

   /* Compute f_first */
   f_first = f_next;
   for (f_ii = 0; f_ii < f_npoints; f_ii++)
   {
      if (f_ca[f_ii] > -1)
      {
         f_first = f_ilower + f_ii;
         break;
      }
   }

#if DEBUG
   printf("%d %d: 2 f_first = %d, f_next = %d\n",
          FRefine_count, myproc, f_first, f_next);
#endif

   /* Free up some memory */
   _braid_TFree(requests);
   _braid_TFree(statuses);
   _braid_TFree(send_procs);
   _braid_TFree(send_sizes);
   _braid_TFree(send_buffer);
   _braid_TFree(recv_buffer);

   /*-----------------------------------------------------------------------*/
   /* 4. Build u-vectors on the fine grid (send_ua) by first integrating on the
    * coarse grid, then injecting and refining spatially.  Redistribute these
    * u-vectors to the fine grid (recv_ua). */

   send_ua = _braid_CTAlloc(braid_Vector, npoints);
   send_procs = _braid_CTAlloc(braid_Int, npoints);
   send_unums = _braid_CTAlloc(braid_Int, npoints);
   send_buffers = _braid_CTAlloc(braid_Real *, npoints);

   recv_ua = _braid_CTAlloc(braid_Vector, f_npoints);
   recv_procs = _braid_CTAlloc(braid_Int, f_npoints);
   recv_unums = _braid_CTAlloc(braid_Int, f_npoints);
   recv_buffers = _braid_CTAlloc(braid_Real *, f_npoints);

   _braid_GetRNorm(core, -1, &rnorm);

   _braid_UCommInitF(core, 0);

   /* Start from the right-most interval */
   for (interval = ncpoints; interval > -1; interval--)
   {
      _braid_GetInterval(core, 0, interval, &flo, &fhi, &ci);

      /* Integrate F-points and refine in space */
      if (flo <= fhi)
      {
         _braid_UGetVector(core, 0, flo-1, &u);
         for (fi = flo; fi <= fhi; fi++)
         {
            _braid_Step(core, 0, fi, NULL, u);
            _braid_USetVector(core, 0, fi, u, 0); /* needed for communication */

            /* Set send_ua */
            ii = fi - ilower;
            r_ii = r_fa[ii] - r_ilower;
            if (r_ca[r_ii] > -1)
            {
               _braid_RefineBasic(core, -1, &r_ta[r_ii], &ta[ii], u, &send_ua[ii]);
            }

            /* Allow user to process current vector */
            if( (access_level >= 3) )
            {
               _braid_AccessStatusInit(ta[ii], fi, rnorm, iter, 0, nrefine, gupper,
                                       0, 0, braid_ASCaller_FRefine, astatus);
               _braid_AccessVector(core, astatus, u);
            }
         }
         _braid_CoreFcn(core, free)(app, u);
      }

      /* Refine C-points in space */
      if (ci > -1)
      {
         _braid_UGetVectorRef(core, 0, ci, &u);

         /* Set send_ua */
         ii = ci - ilower;
         r_ii = r_fa[ii] - r_ilower;
         if (r_ca[r_ii] > -1)
         {
            _braid_RefineBasic(core, -1, &r_ta[r_ii], &ta[ii], u, &send_ua[ii]);
         }

         /* Allow user to process current vector */
         if( (access_level >= 3) )
         {
            _braid_AccessStatusInit(ta[ii], ci, rnorm, iter, 0, nrefine, gupper,
                                    0, 0, braid_ASCaller_FRefine, astatus);
            _braid_AccessVector(core, astatus, u);
         }
      }
   }

   _braid_UCommWait(core, 0);

   /* Compute nsends, send_procs, and send_unums from send_ua array */
   nsends = -1;
   prevproc = -1;
   for (ii = 0; ii < npoints; ii++)
   {
      if (send_ua[ii] != NULL)
      {
         r_i = r_fa[ii];
         proc = send_map[r_i - r_ilower];
         if (proc != prevproc)
         {
            nsends++;
            send_procs[nsends] = proc;
            send_unums[nsends] = 0;
            prevproc = proc;
         }
         send_unums[nsends]++;
      }
   }
   nsends++;

   /* Compute nrecvs, recv_procs, and recv_unums from f_ca array */
   nrecvs = -1;
   prevproc = -1;
   for (f_ii = 0; f_ii < f_npoints; f_ii++)
   {
      if (f_ca[f_ii] > -1)
      {
         i = f_ca[f_ii];
         proc = recv_map[f_ii];
         if (proc != prevproc)
         {
            nrecvs++;
            recv_procs[nrecvs] = proc;
            recv_unums[nrecvs] = 0;
            prevproc = proc;
         }
         recv_unums[nrecvs]++;
      }
   }
   nrecvs++;

   _braid_TFree( recv_map );
   requests = _braid_CTAlloc(MPI_Request, (nsends+nrecvs));
   statuses = _braid_CTAlloc(MPI_Status,  (nsends+nrecvs));

   _braid_BufferStatusInit( 1, 0, bstatus );
   _braid_CoreFcn(core, bufsize)(app, &max_usize, bstatus); /* max buffer size */
   _braid_NBytesToNReals(max_usize, max_usize);

   /* Post u-vector receives */
   for (m = 0; m < nrecvs; m++)
   {
      unum = recv_unums[m]; /* Number of u-vectors being received */
      recv_size = unum*(1 + max_usize);
      recv_buffers[m] = _braid_CTAlloc(braid_Real, recv_size);
      MPI_Irecv(recv_buffers[m], recv_size, braid_MPI_REAL, recv_procs[m], 5, comm,
                &requests[m]);

#if DEBUG
      proc = recv_procs[m];
      printf("%d %d: 2 recv %d, proc = %d, unum = %d, size = %d\n",
             FRefine_count, myproc, m, proc, unum, recv_size);
#endif
   }
  
   /* Post u-vector sends */
   ii = 0;
   for (m = 0; m < nsends; m++)
   {
      unum = send_unums[m]; /* Number of u-vectors being sent */
      send_size = unum*(1 + max_usize);
      send_buffers[m] = _braid_CTAlloc(braid_Real, send_size);
      send_size = 0; /* Recompute send_size and realloc buffer */
      bptr = send_buffers[m];
      while (unum > 0)
      {
         if (send_ua[ii] != NULL)
         {
            /* Pack u into buffer, adjust size, and put size into buffer */
            buffer = &bptr[1];
            _braid_CoreFcn(core, bufsize)(app, &size, bstatus);
            _braid_StatusElt( bstatus, size_buffer ) = size;
            _braid_CoreFcn(core, bufpack)(app, send_ua[ii], buffer, bstatus);
            size = _braid_StatusElt(bstatus, size_buffer);
            _braid_CoreFcn(core, free)(app, send_ua[ii]);
            _braid_NBytesToNReals(size, size);
            bptr[0] = (braid_Int) size; /* insert size at the beginning */
            bptr += (1+size);
            send_size += (1+size);
            unum--;
         }
         ii++;
      }
      send_buffers[m] = _braid_TReAlloc(send_buffers[m], braid_Real, send_size);
      MPI_Isend(send_buffers[m], send_size, braid_MPI_REAL, send_procs[m], 5, comm,
                &requests[m + nrecvs]);

#if DEBUG
      unum = send_unums[m];
      proc = send_procs[m];
      printf("%d %d: 2 send %d, proc = %d, unum = %d, size = %d\n",
             FRefine_count, myproc, m, proc, unum, send_size);
#endif
   }

#if DEBUG
   printf("%d %d: 3\n", FRefine_count, myproc);
#endif

   /* Finish communication */
   MPI_Waitall((nsends+nrecvs), requests, statuses);

#if DEBUG
   printf("%d %d: 4\n", FRefine_count, myproc);
#endif

   /* Unpack u-vectors */
   f_ii = 0;
   for (m = 0; m < nrecvs; m++)
   {
      unum = recv_unums[m];
      bptr = recv_buffers[m];
      while (unum > 0)
      {
         if (f_ca[f_ii] > -1)
         {
            /* Unpack buffer into u-vector */
            buffer = &bptr[1];
            _braid_CoreFcn(core, bufunpack)(app, buffer, &recv_ua[f_ii], bstatus);
            size = (braid_Int) bptr[0];
            bptr += (1+size);
            unum--;
         }
         f_ii++;
      }
   }

   /* Free up some memory */
   _braid_TFree(send_ua);
   _braid_TFree(send_procs);
   _braid_TFree(send_unums);
   for (m = 0; m < nsends; m++)
   {
      _braid_TFree(send_buffers[m]);
   }
   _braid_TFree(send_buffers);
   _braid_TFree(recv_procs);
   _braid_TFree(recv_unums);
   for (m = 0; m < nrecvs; m++)
   {
      _braid_TFree(recv_buffers[m]);
   }
   _braid_TFree(recv_buffers);
   _braid_TFree(requests);
   _braid_TFree(statuses);
   _braid_TFree(r_ca);
   _braid_TFree(r_ta_alloc);
   _braid_TFree(r_fa);
   _braid_TFree(f_ca);
   {
      braid_Int  level, nlevels = _braid_CoreElt(core, nlevels);
      _braid_TFree(_braid_CoreElt(core, rfactors));
      _braid_TFree(_braid_CoreElt(core, wfactors));
      _braid_TFree(_braid_CoreElt(core, tnorm_a));

      for (level = 0; level < nlevels; level++)
      {
         _braid_GridDestroy(core, grids[level]);
      }
   }

   /*-----------------------------------------------------------------------*/
   /* 5. Build the new fine grid hierarchy, then use recv_ua to populate the
    * initial values on grid level 0.  This is done by integrating values to the
    * next C-point the right.  Because we require that rfactor <= cfactor, each
    * C-point either has a corresponding value or has a value in the F-interval
    * immediately to the left that can be integrated.  Communication from the
    * left processor may still be needed. */

#if DEBUG
   printf("%d %d: 5\n", FRefine_count, myproc);
#endif

   /* Initialize new hierarchy */
   _braid_CoreElt(core, gupper)  = f_gupper;
   _braid_CoreElt(core, nrefine) += 1;
   /*braid_SetCFactor(core,  0, cfactor);*/ /* RDF HACKED TEST */
   _braid_InitHierarchy(core, f_grid, 1, left_procs, right_procs);

   /* Free the Balance structure */
   _braid_DestroyBalanceStruct( bstruct );


   /* Initialize communication */
   recv_msg = 0;
   send_msg = 0;
   if (f_first > _braid_NextCPoint(f_ilower, cfactor))
   {
      recv_msg = 1;
   }
   if (f_next > _braid_NextCPoint(f_iupper+1, cfactor))
   {
      send_msg = 1;
   }
   _braid_UCommInitBasic(core, 0, recv_msg, send_msg, 0);

#if DEBUG
   printf("%d %d: 6 recv_msg = %d, send_msg = %d\n",
          FRefine_count, myproc, recv_msg, send_msg);
#endif

   /* Start from the right-most point */
   f_i = f_iupper;
   next = f_next;
   while (f_i >= f_ilower)
   {
      /* Find the next value to the left */
      u = NULL;
      for ( ; f_i >= f_ilower; f_i--)
      {
         f_ii = f_i - f_ilower;
         if (recv_ua[f_ii] != NULL)
         {
            u = recv_ua[f_ii];
            break;
         }
      }
      if ((f_i < f_ilower) && (recv_msg))
      {
         f_i = f_ilower-1; /* receive value from left processor */
         _braid_UGetVector(core, 0, f_i, &u);
      }

      /* Integrate the value if needed and set */
      if (u != NULL)
      {
         f_j = f_i;
         f_ci = _braid_NextCPoint(f_i, cfactor);
         if (next > f_ci)
         {
            /* integrate */
            f_hi = _braid_min(f_ci, f_iupper);
            for ( ; f_j < f_hi; f_j++)
            {
               _braid_USetVector(core, 0, f_j, u, 0);
               _braid_Step(core, 0, f_j+1, NULL, u);
            }
         }
         _braid_USetVector(core, 0, f_j, u, 1);
         next = f_i;
         f_i--;
      }
   }

   /* Free up some memory */
   _braid_TFree(recv_ua);

#if DEBUG
   printf("%d %d: 7\n", FRefine_count, myproc);
   fflush(stdout);
#endif

   _braid_UCommWait(core, 0);

#if DEBUG
   printf("%d %d: 8\n", FRefine_count, myproc);
   fflush(stdout);
   FRefine_count++;
#endif

   /* If load balancing occurs, but not temporal refinement, then need to 
      know if we did spatial refinment to force another V cycle . */  
   if ( !refine )
   {
      braid_Int r_space = _braid_CoreElt( core, r_space );
      braid_Int global_r_space; 
      MPI_Allreduce( &r_space, &global_r_space, 1, braid_MPI_INT, MPI_MAX, comm );
      if ( global_r_space > 0 )
         *refined_ptr = 2;
      else
        *refined_ptr = 0; 
   }
   else
      *refined_ptr = 1;
   _braid_CoreElt( core, r_space ) = 0;
   
   return _braid_error_flag;
}

/*----------------------------------------------------------------------------
 * Access to XBraid on grid level
 *----------------------------------------------------------------------------*/

braid_Int
_braid_FAccess(braid_Core     core,
               braid_Int      level,
               braid_Int      done)
{
   braid_App           app         = _braid_CoreElt(core, app);
   _braid_Grid       **grids       = _braid_CoreElt(core, grids);
   braid_AccessStatus  astatus     = (braid_AccessStatus)core;
   braid_Int           iter        = _braid_CoreElt(core, niter);
   braid_Int           nrefine     = _braid_CoreElt(core, nrefine);
   braid_Int           gupper      = _braid_CoreElt(core, gupper);
   braid_Int           access_level= _braid_CoreElt(core, access_level);
   braid_Int           ncpoints    = _braid_GridElt(grids[level], ncpoints);
   braid_Real          *ta         = _braid_GridElt(grids[level], ta);
   braid_Int           ilower      = _braid_GridElt(grids[level], ilower);

   braid_Real     rnorm;
   braid_Vector   u;
   braid_Int      interval, flo, fhi, fi, ci;

   _braid_UCommInitF(core, level);
   
   _braid_GetRNorm(core, -1, &rnorm);

   /* Start from the right-most interval */
   for (interval = ncpoints; interval > -1; interval--)
   {
      _braid_GetInterval(core, level, interval, &flo, &fhi, &ci);

      /* Give access at F-points */
      if (flo <= fhi)
      {
         _braid_UGetVector(core, level, flo-1, &u);
      }
      for (fi = flo; fi <= fhi; fi++)
      {
         _braid_Step(core, level, fi, NULL, u);
         _braid_USetVector(core, level, fi, u, 0);

         if (access_level >= 1)
         {
            _braid_AccessStatusInit( ta[fi-ilower], fi, rnorm, iter, level, nrefine, gupper,
                                     done, 0, braid_ASCaller_FAccess, astatus);
            _braid_AccessVector(core, astatus, u);
         }
      }
      if (flo <= fhi)
      {
         _braid_CoreFcn(core, free)(app, u);
      }

      /* Give access at C-points */
      if ((ci > -1) && (access_level >= 1))
      {
         _braid_UGetVectorRef(core, level, ci, &u);
         _braid_AccessStatusInit( ta[ci-ilower], ci, rnorm, iter, level, nrefine, gupper,
                                  done, 0, braid_ASCaller_FAccess, astatus);
         _braid_AccessVector(core, astatus, u);
      }
   }
   _braid_UCommWait(core, level);

   return _braid_error_flag;
}

/*----------------------------------------------------------------------------
 * Initialize grid hierarchy
 *----------------------------------------------------------------------------*/

braid_Int
_braid_InitHierarchy(braid_Core    core,
                     _braid_Grid  *fine_grid,
                     braid_Int     refined,
                     braid_Int    *recv_procs,
                     braid_Int    *send_procs)
{
   MPI_Comm       comm       = _braid_CoreElt(core, comm);
   braid_Int      max_levels = _braid_CoreElt(core, max_levels);
   braid_Int      min_coarse = _braid_CoreElt(core, min_coarse);
   braid_Int     *nrels      = _braid_CoreElt(core, nrels);
   braid_Int      nrdefault  = _braid_CoreElt(core, nrdefault);
   braid_Int      gupper     = _braid_CoreElt(core, gupper);
   braid_Int     *rfactors   = _braid_CoreElt(core, rfactors);
   braid_Real     *wfactors  = _braid_CoreElt(core, wfactors);
   braid_Int      nlevels    = _braid_CoreElt(core, nlevels);
   _braid_Grid  **grids      = _braid_CoreElt(core, grids);

   /**
    * These are some common index names used to refer to intervals and
    * time points.  Here's what they mean.
    *
    * cfactor            - coarsening factor, fixed on each level
    * ilower, iupper     - lowest and highest time indices on a level for one processor, 
    *                      could be C or F points
    * clower, cupper     - lowest and highest C-point indices on a level for one processor
    *                      analagous to ilower, iupper being projected onto C-points
    * clo, chi           - the coarse level indices for clower and cupper
    * f_iupper, f_ilower - lowest and highest F-point indices on a level
    * c_iupper, c_ilower - lowest and highest time indices on the coarse level 
    *                      (analagous to ilower and iupper, but on the next level down)
    * flo, fhi, ci       - describes an interval [ci, flo, flo+1, ..., fhi] 
    * gclower, gcupper   - global lowest and highest C-point indices on a level
    **/

   braid_Int      level;
   braid_Int      ilower, iupper;
   braid_Int      clower, cupper, cfactor, ncpoints, nupoints;
   braid_Real    *ta;
   braid_Vector  *ua;
   braid_Vector  *va;
   braid_Vector  *fa;

   _braid_Grid   *grid;
   braid_Real    *f_ta;
   braid_Int      i, f_i, f_ilower, clo, chi, gclower, gcupper;

   MPI_Request    request1, request2;
   MPI_Status     status;
   braid_Int      left_proc, right_proc;

   grids[0] = fine_grid;

   /* Do sequential time marching if min_coarse is already reached */
   if ( gupper <= min_coarse )
   {
      max_levels = 1;
   }

   /* Allocate space for rfactors (and initialize to zero) */
   ilower = _braid_GridElt(grids[0], ilower);
   iupper = _braid_GridElt(grids[0], iupper);
   rfactors = _braid_CTAlloc(braid_Int, iupper-ilower+2); /* Ensures non-NULL */
   wfactors = _braid_CTAlloc(braid_Real, iupper-ilower+2); /* Ensures non-NULL */
   for(i = 0; i < iupper-ilower+2; i++)
   {
      /* We need to ensure an rfactor of 1 for global index 0, and for
       * the case of a user-defined residual function and F-relaxation,
       * a default rfactor value at F-points */
      rfactors[i] = 1; 
      wfactors[i] = 1;
   }
   _braid_CoreElt(core, rfactors) = rfactors;
   _braid_CoreElt(core, wfactors) = wfactors;
   /* Set up nrels array */
   for (level = 0; level < max_levels; level++)
   {
      if (nrels[level] < 0)
      {
         nrels[level] = nrdefault;
      }
   }

   /* Coarsen global grid to determine nlevels */
   gclower = 0;
   gcupper = gupper;
   for (level = 0; level < max_levels; level++)
   {
      grid = grids[level];
      ilower = _braid_GridElt(grid, ilower);
      iupper = _braid_GridElt(grid, iupper);
      if (level > 0)
      {
         /* Copy ta info from level-1 grid */
         ta       = _braid_GridElt(grid, ta);
         f_ilower = _braid_GridElt(grids[level-1], ilower);
         f_ta     = _braid_GridElt(grids[level-1], ta);
         cfactor  = _braid_GridElt(grids[level-1], cfactor);
         for (i = ilower; i <= iupper; i++)
         {
            _braid_MapCoarseToFine(i, cfactor, f_i);
            ta[i-ilower] = f_ta[f_i-f_ilower];
         }
      }

      _braid_GetCFactor(core, level, &cfactor);
      
      _braid_GridElt(grid, gupper) = gcupper;

      _braid_ProjectInterval(gclower, gcupper, 0, cfactor, &gclower, &gcupper);
      _braid_MapFineToCoarse(gclower, cfactor, gclower);
      _braid_MapFineToCoarse(gcupper, cfactor, gcupper);

      /* Coarsen */
      _braid_ProjectInterval(ilower, iupper, 0, cfactor, &clower, &cupper);
      _braid_MapFineToCoarse(clower, cfactor, clo);
      _braid_MapFineToCoarse(cupper, cfactor, chi);
      ncpoints = chi-clo+1;
      if (ncpoints < 0)
      {
         ncpoints = 0;
      }
      _braid_GridElt(grid, clower)   = clower;
      _braid_GridElt(grid, cupper)   = cupper;
      _braid_GridElt(grid, cfactor)  = cfactor;
      _braid_GridElt(grid, ncpoints) = ncpoints;
      if ( (gclower < gcupper) && (max_levels > level+1) &&
           ((gcupper - gclower) >= min_coarse) )
      {
         /* Initialize the coarse grid */
         _braid_GridInit(core, level+1, clo, chi, &grids[level+1]);
      }
      else
      {
         /* This is the coarsest level */
         if ( (level > 0) || (!refined) )
         {
            /* If this is a true coarse level (it has a fine grid above it in
             * the current hierarchy) or it is a fine level that was not built
             * by refining a coarser grid, then do serial time integration by
             * setting only one C-point and the rest F-points */
            if (ilower == 0)
            {
               ncpoints = 1;
            }
            else
            {
               ncpoints = 0;
            }
            /* clower > cupper indicates empty interval */
            _braid_GridElt(grid, clower)   = ilower;
            _braid_GridElt(grid, cupper)   = 0;
            _braid_GridElt(grid, cfactor)  = gupper+1;
            _braid_GridElt(grid, ncpoints) = ncpoints;
         }

         /* Stop coarsening */
         break;
      }
      
      if(level == 0)
      {   
         /* Allocate space for storage of residual norm at each C-point */
         _braid_CoreElt(core, tnorm_a)  = _braid_CTAlloc(braid_Real, ncpoints);
      }
   }
   nlevels = level+1;
   _braid_CoreElt(core, nlevels) = nlevels;

   /* Allocate ua, va, and fa here */
   for (level = 0; level < nlevels; level++)
   {
      grid = grids[level];
      ilower = _braid_GridElt(grid, ilower);
      iupper = _braid_GridElt(grid, iupper);
      if (level > 0)
      {
         va = _braid_CTAlloc(braid_Vector, iupper-ilower+2);
         fa = _braid_CTAlloc(braid_Vector, iupper-ilower+2);
         _braid_GridElt(grid, va_alloc) = va;
         _braid_GridElt(grid, fa_alloc) = fa;
         _braid_GridElt(grid, va)       = va+1;  /* shift */
         _braid_GridElt(grid, fa)       = fa+1;  /* shift */
      }

      // If on level that only stores C-points and not using the shell vector feature
      if ( ((_braid_CoreElt(core, storage) < 0) ||
            (level < _braid_CoreElt(core, storage))) &&
           (_braid_CoreElt(core, useshell)!=1) )
      {
         nupoints = _braid_GridElt(grid, ncpoints);   /* only C-points */
      }
      else
      {
         nupoints = iupper-ilower+1;                  /* all points */
      }
      ua = _braid_CTAlloc(braid_Vector, nupoints+1);
      _braid_GridElt(grid, nupoints)  = nupoints;
      _braid_GridElt(grid, ua_alloc)  = ua;
      _braid_GridElt(grid, ua)        = ua+1;  /* shift */
   }

   /* Set the neighbouring processor on each level */
   if (!(recv_procs && send_procs) )
      _braid_SetInitNeighbours(core, nlevels, gupper, grids);
   else
   {
      for (i = 0 ; i < nlevels; i++ )
      {
         _braid_GridElt( grids[i], left_proc ) = recv_procs[i] ;
         _braid_GridElt( grids[i], right_proc ) = send_procs[i] ;
      }
   }

   /* Communicate ta[-1] and ta[iupper-ilower+1] information */
   for (level = 0; level < nlevels; level++)
   {
      grid = grids[level];
      ilower = _braid_GridElt(grid, ilower);
      iupper = _braid_GridElt(grid, iupper);
      ta     = _braid_GridElt(grid, ta);

      if (ilower <= iupper)
      {
         _braid_GetProcLeftOrRight( core, level, -1, &left_proc);
         _braid_GetProcLeftOrRight( core, level, 1, &right_proc);
         
         /* Post receive to set ta[-1] on each processor*/
         if (left_proc > -1)
         {
            MPI_Irecv(&ta[-1], sizeof(braid_Real), MPI_BYTE,
                      left_proc, 1, comm, &request1);
         }
         else
         {
            /* Place a repeat value to indicate the start of the time-line for this level */
            ta[-1] = ta[0]; 
         }
         /* Post receive to set ta[iupper-ilower+1] on each processor */
         if ( _braid_CoreElt(core, scoarsen) != NULL )
         {
            if (right_proc > -1)
            {
               MPI_Irecv(&ta[iupper-ilower+1], sizeof(braid_Real), MPI_BYTE,
                         right_proc, 1, comm, &request2);
            }
            else
            {
               /* Place a repeat value to indicate the end the time-line for this level */
               ta[iupper-ilower+1] = ta[iupper-ilower];
            }
         }

         /* Post send that sets ta[-1] on each processor */
         if (right_proc > -1)
         {
            MPI_Send(&ta[iupper-ilower], sizeof(braid_Real), MPI_BYTE,
                     right_proc, 1, comm);
         }
         /* Post send that sets ta[iupper-ilower+1] on each processor */
         if ( (left_proc > -1) && ( _braid_CoreElt(core, scoarsen) != NULL ) )
         {
            MPI_Send(&ta[0], sizeof(braid_Real), MPI_BYTE, left_proc, 1, comm);
         }

         /* Finish receive */
         if (left_proc > -1)
         {
            MPI_Wait(&request1, &status);
         }
         if ( (right_proc > -1) && ( _braid_CoreElt(core, scoarsen) != NULL ) )
         {
            MPI_Wait(&request2, &status);
         }
      }
   }

   return _braid_error_flag;
}

/*----------------------------------------------------------------------------
 * Print the residual norm at ever C-point for debugging purposes 
 *----------------------------------------------------------------------------*/

braid_Int
_braid_PrintSpatialNorms(braid_Core    core,
                         braid_Real   *rnorms,     /* This processor's local residual norms at C-points */
                         braid_Int     n)          /* Length of the rnorms array */
{
   MPI_Comm       comm       = _braid_CoreElt(core, comm);
   MPI_Comm       comm_world = _braid_CoreElt(core, comm_world);
   _braid_Grid  **grids      = _braid_CoreElt(core, grids);
   braid_Int      cfactor    = _braid_GridElt(grids[0], cfactor);
   braid_Int      gupper     = _braid_CoreElt(core, gupper);

   braid_Int      g_ncpoints = ceil( ((braid_Real) gupper) / ((braid_Real) cfactor ));
   
   braid_Int     *recvcounts = NULL;
   braid_Real    *recvbuf;
   braid_Int     *displs;
   braid_Int      i, p, myid_t, myid_world, my_root_global_rank;

   MPI_Comm_size(comm, &p);
   MPI_Comm_rank(comm_world, &myid_world);
   MPI_Comm_rank(comm, &myid_t);

   /* We need to know all the processor's belonging to the temporal
    * communicator of global rank 0.  It is only these processors that are
    * involved with printing output. */
   my_root_global_rank = myid_world;
   MPI_Bcast(&my_root_global_rank, 1, braid_MPI_INT, 0, comm);

   if(my_root_global_rank == 0)
   {
      if(myid_t == 0)
      {
         recvbuf = _braid_CTAlloc(braid_Real, g_ncpoints);
         recvcounts = _braid_CTAlloc(braid_Int, p);
         displs = _braid_CTAlloc(braid_Int, p);
      }

      /* Rank 0 gather's every processor's number of C-points, which forms the
       * displacements (displs) for the Gatherv call below */ 
      MPI_Gather(&n, 1, braid_MPI_INT, recvcounts, 1, braid_MPI_INT, 0, comm);

      if(myid_t == 0)
      {
         displs[0] = 0;
         for(i = 1; i < p; i++)
         {
            displs[i] = displs[i-1] + recvcounts[i-1];
         }
      }

      /* Gather over comm */
      MPI_Gatherv(rnorms, n, braid_MPI_REAL, recvbuf, recvcounts, displs,
                  braid_MPI_REAL, 0, comm);

      if(myid_t == 0)
      {
         for(i = 0; i <= g_ncpoints; i++){
            _braid_printf("  Braid:  time step: %6d, rnorm: %1.2e\n", i*cfactor, recvbuf[i]);
         }
      }

      if(myid_t == 0)
      {
         _braid_TFree(recvbuf);
         _braid_TFree(recvcounts);
         _braid_TFree(displs);
      }
   }

   return _braid_error_flag;
}

/*----------------------------------------------------------------------------
 * Copy the initialized C-points on the fine grid, to all coarse levels.
 * Allows first down cycle to be skipped, in FMG fashion.
 *----------------------------------------------------------------------------*/

braid_Int
_braid_CopyFineToCoarse(braid_Core  core)
{
   braid_App      app     = _braid_CoreElt(core, app);
   _braid_Grid  **grids   = _braid_CoreElt(core, grids);
   braid_Int      nlevels = _braid_CoreElt(core, nlevels);
   
   braid_Int      f_index, index, iu, is_stored, level, f_cfactor;
   braid_Int      ilower, iupper;
   braid_Vector   u, *va;

   for(level = 1; level < nlevels; level++)
   {

      f_cfactor = _braid_GridElt(grids[level-1], cfactor);
      iupper    = _braid_GridElt(grids[level], iupper);
      ilower    = _braid_GridElt(grids[level], ilower);
      va        = _braid_GridElt(grids[level], va);

      /* Loop over all points belonging to this processor, and if a C-point,
       * then carry out spatial coarsening and copy to ua and va */
      for (index=ilower; index<=iupper; index++)
      {
         _braid_MapCoarseToFine(index, f_cfactor, f_index);
         _braid_UGetVector(core, level-1, f_index, &u);
         _braid_Coarsen(core, level, f_index, index, u, &va[index-ilower]);
         
         _braid_CoreFcn(core, free)(app, u);
         _braid_CoreFcn(core, clone)(app, va[index-ilower], &u);
         _braid_USetVectorRef(core, level, index, u);
         _braid_UGetIndex(core, level, index, &iu, &is_stored);
         if (is_stored == -2) /* Case where F-points are not stored, and we are not using shell vectors */
         {
            _braid_CoreFcn(core, free)(app, u);
         }
         else if (is_stored == -1) /* This is a shell vector */
         {
            // We free the data in u, keeping the shell
            _braid_CoreFcn(core, sfree)(app, u);
         }
 
      }
   }

   return _braid_error_flag;
}

/*----------------------------------------------------------------------------
 * Set the residual norm for iteration iter.  If iter < 0, set the rnorm for the
 * last iteration minus |iter|-1.  Also set the initial residual norm.
 *----------------------------------------------------------------------------*/

braid_Int
_braid_SetRNorm(braid_Core  core,
                braid_Int   iter,
                braid_Real  rnorm)
{
   braid_Real  *rnorms   = _braid_CoreElt(core, rnorms);
   braid_Int    max_iter = _braid_CoreElt(core, max_iter);
   braid_Int    skip     = _braid_CoreElt(core, skip);
   braid_Int    k;

   k = iter;
   if (iter < 0)
   {
      k = _braid_CoreElt(core, niter) + 1 + iter;
   }

   if ((k > -1) && (k <= max_iter)) 
   {
      rnorms[k] = rnorm;

      /* Set initial residual norm if not already set */
<<<<<<< HEAD
      if ( _braid_CoreElt(core, rnorm0) == braid_INVALID_RNORM )
=======
      if ((k == 0) || ((k==1) && (skip == 1)))
>>>>>>> 3d53af9f
      {
         _braid_CoreElt(core, rnorm0) = rnorm;
      }
   }

   return _braid_error_flag;
}

/*----------------------------------------------------------------------------
 * Get the residual norm for iteration iter.  If iter < 0, get the rnorm for the
 * last iteration minus |iter|-1.
 *----------------------------------------------------------------------------*/

braid_Int
_braid_GetRNorm(braid_Core  core,
                braid_Int   iter,
                braid_Real *rnorm_ptr)
{
   braid_Real  *rnorms   = _braid_CoreElt(core, rnorms);
   braid_Int    max_iter = _braid_CoreElt(core, max_iter);
   braid_Int    k;

   /* Initialize to invalid value */
   *rnorm_ptr = braid_INVALID_RNORM;

   k = iter;
   if (iter < 0)
   {
      k = _braid_CoreElt(core, niter) + 1 + iter;
   }

   if ((k > -1) && (k <= max_iter)) 
   {
      *rnorm_ptr = rnorms[k];
   }

   return _braid_error_flag;
}

/*----------------------------------------------------------------------------
 * Same as SetRNorm, but sets full residual norm
 *----------------------------------------------------------------------------*/

braid_Int
_braid_SetFullRNorm(braid_Core  core,
                    braid_Int   iter,
                    braid_Real  rnorm)
{
   braid_Real  *rnorms   = _braid_CoreElt(core, full_rnorms);
   braid_Int    max_iter = _braid_CoreElt(core, max_iter);
   braid_Int    skip     = _braid_CoreElt(core, skip);
   braid_Int    k;

   if (rnorms == NULL)
   {
      return _braid_error_flag;
   }

   k = iter;
   if (iter < 0)
   {
      k = _braid_CoreElt(core, niter) + 1 + iter;
   }

   if ((k > -1) && (k <= max_iter)) 
   {
      rnorms[k] = rnorm;

      /* Set initial residual norm if not already set */
      if ((k == 0) || ((k==1) && (skip == 1)))
      {
         if ( _braid_CoreElt(core, full_rnorm0) == braid_INVALID_RNORM )
         {
            _braid_CoreElt(core, full_rnorm0) = rnorm;
         }
      }
   }

   return _braid_error_flag;
}

/*----------------------------------------------------------------------------
 * Same as GetRNorm, but gets full residual norm
 *----------------------------------------------------------------------------*/

braid_Int
_braid_GetFullRNorm(braid_Core  core,
                    braid_Int   iter,
                    braid_Real *rnorm_ptr)
{
   braid_Real  *rnorms   = _braid_CoreElt(core, full_rnorms);
   braid_Int    max_iter = _braid_CoreElt(core, max_iter);
   braid_Int    k;

   /* Initialize to invalid value */
   *rnorm_ptr = braid_INVALID_RNORM;

   if (rnorms == NULL)
   {
      return _braid_error_flag;
   }

   k = iter;
   if (iter < 0)
   {
      k = _braid_CoreElt(core, niter) + 1 + iter;
   }

   if ((k > -1) && (k <= max_iter)) 
   {
      *rnorm_ptr = rnorms[k];
   }

   return _braid_error_flag;
}

/*----------------------------------------------------------------------------
 * Process the error with code ierr raised at the given line and source file
 *----------------------------------------------------------------------------*/

void
_braid_ErrorHandler(const char *filename,
                    braid_Int   line,
                    braid_Int   ierr,
                    const char *msg)
{
   _braid_error_flag |= ierr;

#ifdef braid_PRINT_ERRORS
   if (msg)
   {
      _braid_printf("braid error in file \"%s\", line %d, error code = %d - %s\n",
                    filename, line, ierr, msg);
   }
   else
   {
      _braid_printf("braid error in file \"%s\", line %d, error code = %d\n",
                    filename, line, ierr);
   }
#endif
}


/*--------------------------------------------------------------------------------
 * Initialize the Balance structure
 *-------------------------------------------------------------------------------*/

braid_Int
_braid_InitBalanceStruct(_braid_BalanceStruct *bstruct,
                         braid_Int             refine,
                         braid_Int             lbalance,
                         braid_Int             coarse_ilower,
                         braid_Int             coarse_iupper,
                         braid_Int             coarse_gupper)

{
   _braid_BalanceElt( bstruct , refine )       = refine;
   _braid_BalanceElt( bstruct , lbalance )        = lbalance ;
   _braid_BalanceElt( bstruct , coarse_ilower )  = coarse_ilower;
   _braid_BalanceElt( bstruct , coarse_iupper )  = coarse_iupper;
   _braid_BalanceElt( bstruct , coarse_gupper )  = coarse_gupper;
   _braid_BalanceElt( bstruct , refined_ilower ) = -1;
   _braid_BalanceElt( bstruct , refined_iupper ) = -1;
   _braid_BalanceElt( bstruct , refined_gupper ) = -1;
   _braid_BalanceElt( bstruct , fine_ilower )     = -1;
   _braid_BalanceElt( bstruct , fine_iupper )     = -1;
   _braid_BalanceElt( bstruct , fine_gupper )     = -1;
   _braid_BalanceElt( bstruct , right_procs )     = NULL;
   _braid_BalanceElt( bstruct , left_procs  )     = NULL;
   _braid_BalanceElt( bstruct , send_map_alloc ) = NULL;
   _braid_BalanceElt( bstruct , send_map )        = NULL;

   return _braid_error_flag;
}

/*--------------------------------------------------------------------------------
 * Destroy the Balance structure
 * -------------------------------------------------------------------------------*/

braid_Int
_braid_DestroyBalanceStruct( _braid_BalanceStruct *bstruct )
{
   braid_Int *left  =  _braid_BalanceElt( bstruct, left_procs );
   braid_Int *right =  _braid_BalanceElt( bstruct, right_procs );
   braid_Int *send  =  _braid_BalanceElt( bstruct, send_map_alloc );

   _braid_TFree( left );
   _braid_TFree( right );
   _braid_TFree( send );
   _braid_TFree( bstruct );

   return _braid_error_flag;
}

/*--------------------------------------------------------------------------------
 * Get the new distribution of points on the fine grid, as well as a map linking
 * the coarse and fine grids.
 *-------------------------------------------------------------------------------*/

braid_Int
_braid_GetRefinedDistribution(braid_Core            core,
                              braid_Int            *done,
                              braid_Real           *wfactors,
                              braid_Int             npoints,
                              _braid_BalanceStruct *bstruct)
{

   braid_Int lbalance = _braid_BalanceElt( bstruct, lbalance );

   /* Step 1. Get the distribution */
   if ( !lbalance )
      _braid_BlockDist( core, done, npoints, bstruct );
   else
      _braid_WeightedDist( core, done, wfactors, npoints, bstruct );

   /* Step 2. Build the communication maps */
   if ( !(*done) )
      _braid_BuildCommunicationMap( core, bstruct );

   return _braid_error_flag;
}

/*--------------------------------------------------------------------------------
 * Build the communication map to map from the refined grid to the new fine grid.
 *-------------------------------------------------------------------------------*/

braid_Int _braid_BuildCommunicationMap(braid_Core            core,
                                       _braid_BalanceStruct *bstruct)
{

   braid_Int cf, max_levels, min_coarse, g_lower, g_upper, nlevels;
   braid_Int rank, comm_size, i ,j, k, index, level;
   braid_Int haves, needs, bals, sends, response, low, high, sent;
   braid_Int  num_old_inds, assumed_ilower, assumed_iupper, rilower_m1;
   braid_Int num_messages, num_needs, num_haves, curr_proc, new_proc, num_recvs;

   braid_Int *gupper, *cfactor, *iupper, *ilower, *owners;
   braid_Int *need_procs, *need_indices,  *have_procs, *have_indices,   *load_sends;
   braid_Int *send_buffer_1, *recv_buffer, *resp_buffer_1, *recv_indices;
   braid_Int *left_procs, *right_procs, *send_map_alloc, *send_map; 
   braid_Int **send_buffer, **resp_buffer;
   
   braid_Int new_gupper = _braid_BalanceElt( bstruct, fine_gupper );
   braid_Int new_ilower = _braid_BalanceElt( bstruct, fine_ilower );
   braid_Int new_iupper = _braid_BalanceElt( bstruct, fine_iupper );
   braid_Int old_iupper = _braid_BalanceElt( bstruct, refined_iupper );
   braid_Int old_ilower = _braid_BalanceElt( bstruct, refined_ilower );

   MPI_Request *send_requests, *resp_requests, request;
   MPI_Status status;
   MPI_Comm comm = _braid_CoreElt( core, comm );
   MPI_Comm_size( comm, &comm_size );
   MPI_Comm_rank( comm, &rank );

   /* Get the number of levels on the new fine grid */
   max_levels = _braid_CoreElt( core, max_levels );
   min_coarse = _braid_CoreElt( core, min_coarse );
   g_lower = 0;
   g_upper = new_gupper;
   nlevels = 0;
   while (  nlevels + 1 < max_levels )
   {
      _braid_GetCFactor(core, nlevels, &cf);
      _braid_ProjectInterval( g_lower, g_upper, 0, cf, &g_lower, &g_upper );
      _braid_MapFineToCoarse( g_upper, cf, g_upper );
      if ( g_upper - g_lower >= min_coarse )
         nlevels++;
      else
         break;
   }
   nlevels++;

   /* Allocate the communication maps inside the structure */
   right_procs = _braid_CTAlloc(  braid_Int , nlevels );
   left_procs = _braid_CTAlloc(  braid_Int , nlevels );
   send_map_alloc = _braid_CTAlloc( braid_Int, old_iupper - old_ilower + 2 );
   send_map = send_map_alloc + 1;     
   _braid_BalanceElt( bstruct, right_procs ) = right_procs;
   _braid_BalanceElt( bstruct, left_procs ) = left_procs;
   _braid_BalanceElt( bstruct, send_map_alloc ) = send_map_alloc;
   _braid_BalanceElt( bstruct, send_map ) = send_map;

   /* Get the new grid heirarchy information */
   gupper =  _braid_CTAlloc( braid_Int, nlevels );
   cfactor = _braid_CTAlloc( braid_Int, nlevels );
   ilower =  _braid_CTAlloc( braid_Int, nlevels );
   iupper =  _braid_CTAlloc( braid_Int, nlevels );
   gupper[0] = new_gupper;
   iupper[0] = new_iupper;
   ilower[0] = new_ilower;
   _braid_GetCFactor( core, 0, &cfactor[0] );
   for ( i = 1; i < nlevels; i++ )
   {
      _braid_ProjectInterval( ilower[i-1], iupper[i-1] ,0, cfactor[i-1], &ilower[i], &iupper[i] );
      _braid_MapFineToCoarse( ilower[i], cfactor[i-1], ilower[i] );
      _braid_MapFineToCoarse( iupper[i], cfactor[i-1], iupper[i]);
      _braid_ProjectInterval( 0, gupper[i-1], 0, cfactor[i-1], &k, &gupper[i] );
      _braid_MapFineToCoarse( gupper[i], cfactor[i-1], gupper[i] );
      _braid_GetCFactor(core, i, &cfactor[i] );
   }

   /* Get a list of indices that are my neigbours on each level */
   /* need_indices are the indexes to the right that are needed. */
   /* Recv indices are the indexes to the left, but are only used if
    * no weighted load balancing takes place */
   need_indices = _braid_CTAlloc( braid_Int, nlevels );
   need_procs = _braid_CTAlloc( braid_Int, nlevels + 1 );
   recv_indices = _braid_CTAlloc( braid_Int, nlevels );
   num_needs = 0;
   num_recvs = 0;
   for ( i = 0; i < nlevels; i++ )
   {
      index = iupper[i] + 1;
      if ( index <= gupper[i] && iupper[i] >= ilower[i])
      {
         for ( j = i; j > 0; j-- )
         {
            _braid_MapCoarseToFine( index, cfactor[j-1], index );
         }
         _braid_GetBlockDistProc( gupper[0] + 1, comm_size, index, &need_procs[num_needs] );
         need_indices[num_needs++] = index;
      }
      if ( !_braid_BalanceElt( bstruct, lbalance ) )
      {
         index = ilower[i] - 1;
         if ( index >= 0 && iupper[i] >= ilower[i] )
         {
            for ( j = i; j > 0; j--)
            {
               _braid_MapCoarseToFine( index, cfactor[j-1], index );
            }
            recv_indices[num_recvs++] = index;
         }

      }
   }
   /* If not load balencing using weights then fill maps and return */
   if (  !_braid_BalanceElt( bstruct, lbalance ) )
   {
      for ( i = 0; i < nlevels; i++ )
      {
         left_procs[i] = -1;
         right_procs[i] = -1;
      }
      for ( i = 0; i < num_needs; i++ )
      {
         _braid_GetBlockDistProc( new_gupper + 1, comm_size, need_indices[i], &right_procs[i]);
      }
      for ( i = 0; i < num_recvs; i++ )
      {
         _braid_GetBlockDistProc( new_gupper + 1, comm_size, recv_indices[i], &left_procs[i]);
      }
      for ( i = old_ilower; i <= old_iupper ; i++ )
      {
         _braid_GetBlockDistProc( new_gupper + 1, comm_size, i, &send_map[i-old_ilower]) ;
      }
      _braid_GetBlockDistProc( new_gupper + 1, comm_size, old_ilower - 1 , &rilower_m1 );
      send_map[-1] = rilower_m1;

      _braid_TFree( recv_indices );
      _braid_TFree( gupper );
      _braid_TFree( ilower );
      _braid_TFree( iupper );
      _braid_TFree( cfactor );
      _braid_TFree( need_procs );
      _braid_TFree( need_indices );
      return _braid_error_flag;

   }
   _braid_TFree( recv_indices );

   /* Get assumed partition and the corresponding owners */
   owners = NULL;
   _braid_GetPartition( core, new_ilower, new_iupper, new_gupper , &assumed_ilower, &assumed_iupper, &owners );

   /* Calculate how many messages will be recieved. Each processor will recieve
    * one message for every point it owns on the every grid of the assumed partition
    * ( expect index = 0 ). These will in the nearest neighbour information.
    * In addition each processor recieves one message for every point on the assumed partition
    * for use in load balancing
    */

   num_messages = 0;
   for ( i = _braid_max( assumed_ilower, 1 ); i <= assumed_iupper ; i++ )
   {
      index = i;
      level = 0;
      num_messages++;
      while ( level < nlevels -1 && !(index % cfactor[level])  )
      {
         index = index/cfactor[level++];
         num_messages++;
      }
   }
   num_messages += assumed_iupper - assumed_ilower + 1;

   /* Get a list of proceesors to ask about for the location of the fine points */
   num_old_inds = old_iupper - old_ilower + 1 ;
   load_sends = _braid_CTAlloc( braid_Int, num_old_inds + 1); 
   for ( i = old_ilower; i <= old_iupper; i++ )
   {
      _braid_GetBlockDistProc( gupper[0] + 1, comm_size, i , &load_sends[i - old_ilower] );
   }
   load_sends[num_old_inds] = -1;

   /* Get a list of indices that have to be asked about, but do not require a response */
   have_indices = _braid_CTAlloc( braid_Int, iupper[0] - ilower[0] + 10 );
   have_procs = _braid_CTAlloc( braid_Int, iupper[0] - ilower[0] + 10);
   num_haves = -1;
   curr_proc = -1;
   new_proc = -1 ;
   for ( i = ilower[0] + 1 ; i <= iupper[0]; i++ )
   {
      level = 0;
      index = i;
      _braid_GetBlockDistProc( gupper[0] + 1, comm_size, index, &new_proc );
      if ( new_proc != curr_proc )
      {
         curr_proc = new_proc;
         have_procs[++num_haves] = new_proc;
      }
      have_indices[num_haves]++;
      while ( level < nlevels -1 && !( index % cfactor[level] ) )
      {
         index = index/cfactor[level++];
         if ( index >  ilower[level] )
            have_indices[num_haves]++;
      }
   }
   num_haves++;


   /* Get the lowest and highest processors this processor sends to */
   low = braid_Int_Max;
   high = -1;
   if ( num_haves > 0 )
   {
      low = _braid_min( have_procs[0], low );
      high = _braid_max( have_procs[num_haves-1], high );
   }
   if ( num_needs > 0 )
   {
      low = _braid_min( need_procs[0], low );
      high = _braid_max( need_procs[num_needs-1], high );
   }
   if ( num_old_inds > 0 )
   {
      low = _braid_min( load_sends[0], low );
      high = _braid_max( load_sends[num_old_inds -1], high );
   }

   /* Build the send buffer, send it, and post a recv for the response if needed */
   haves = 0;
   needs = 0;
   bals  = 0;
   response = 0;
   have_procs[ num_haves ] = -1;
   need_procs[ num_needs ] = -1;
   send_buffer = _braid_CTAlloc( braid_Int*, high - low + 5  );
   resp_buffer = _braid_CTAlloc( braid_Int*, high - low + 5 );
   send_requests = _braid_CTAlloc( MPI_Request, high - low + 5 );
   resp_requests = _braid_CTAlloc( MPI_Request, high - low + 5 );

   sends = -1;
   sent = 1;
   for ( i = low; i <= high; i++ )
   {
      if ( sent )
      {
         sends++;
         send_buffer[sends] = _braid_CTAlloc( braid_Int, 11 + nlevels + num_old_inds  ); 
         sent = 0;
      }
      if ( i == have_procs[haves] )
      {
         send_buffer[sends][0] = have_indices[haves++];
         sent = 1;
      }
      while( need_procs[needs] == i )
      {
         send_buffer[sends][2 + send_buffer[sends][1]] = need_indices[needs++];
         send_buffer[sends][1]++;
         sent = 1;
      }
      while ( i == load_sends[bals] )
      {
         send_buffer[sends][ 3 + send_buffer[sends][1] + send_buffer[sends][2 + send_buffer[sends][1]] ] = old_ilower + bals;
         send_buffer[sends][ 2 + send_buffer[sends][1]]++;
         bals++;
         sent = 1;
      }
      if ( sent )
      {
         j =  4 + send_buffer[sends][1] + send_buffer[sends][2+send_buffer[sends][1]] ;
         MPI_Isend( send_buffer[sends] , j , braid_MPI_INT, i, 14, comm, &send_requests[sends] );
         if (send_buffer[sends][1] > 0 || send_buffer[sends][2 + send_buffer[sends][1]] > 0 )
         {
            resp_buffer[response] = _braid_CTAlloc( braid_Int, 10 + nlevels + num_old_inds );
            MPI_Irecv( resp_buffer[response] , 10 + nlevels + num_old_inds, braid_MPI_INT, i, 13, comm, &resp_requests[response] );
            response++;
         }
      }
   }

   _braid_TFree ( have_procs );
   _braid_TFree ( have_indices );
   _braid_TFree ( need_indices );

   /* Recieve all messages and respond as needed. */
   /* TODO Not sure how to do this with non blocking recieves. We dont know how many messages
      we will receive from any one processor. */ 
   i = 0;
   recv_buffer = _braid_CTAlloc( braid_Int, 10 + nlevels + assumed_iupper - assumed_ilower  );
   resp_buffer_1 = _braid_CTAlloc( braid_Int, 10 + nlevels + assumed_iupper - assumed_ilower );
   while (num_messages > 0 )
   {
      MPI_Recv( recv_buffer, 10 + nlevels + assumed_iupper - assumed_ilower, braid_MPI_INT, MPI_ANY_SOURCE, 14, comm, &status );
      num_messages -= (recv_buffer[0] + recv_buffer[1] + recv_buffer[ 2 + recv_buffer[1] ]);
      if ( recv_buffer[1] > 0 || recv_buffer[ 2 + recv_buffer[1] ] > 0 )
      {
         /* Needs for Frealx information */
         resp_buffer_1[0] = recv_buffer[1];
         for ( i = 0; i < recv_buffer[1]; i++ )
         {
            resp_buffer_1[i+1] = owners[ recv_buffer[2+i] - assumed_ilower ] ;
         }
         /* Needs for load balencing information */
         resp_buffer_1[ 1 + resp_buffer_1[0] ] = recv_buffer[ 2 + recv_buffer[1] ];
         for( i = 0; i< resp_buffer_1[ 1 + resp_buffer_1[0] ]; i++ )
         {
            resp_buffer_1[ i + resp_buffer_1[0]  + 2 ] = owners[ recv_buffer[ 3 + resp_buffer_1[0] + i] -assumed_ilower] ;
         }
         j = 3 + resp_buffer_1[0] + resp_buffer_1[1+resp_buffer_1[0]];
         /* TODO Could make this non blocking ? but i know a non blocking receive is 
            already waiting ( it was set when the mesage was sent ) so does it matter? */
         MPI_Send( resp_buffer_1, j, braid_MPI_INT, status.MPI_SOURCE, 13, comm );
      }
   }

   if ( sends >= 0 )
      MPI_Waitall( sends , send_requests , MPI_STATUS_IGNORE );
   if ( response > 0 )
      MPI_Waitall( response, resp_requests, MPI_STATUS_IGNORE );

   _braid_TFree( owners );
   _braid_TFree( recv_buffer );
   _braid_TFree( resp_buffer_1 );
   _braid_TFree( send_requests );
   _braid_TFree( resp_requests );
   for( i = 0; i <= sends; i++ )
      _braid_TFree( send_buffer[i] );
   _braid_TFree( send_buffer );

   /*Extract the information and gather into a useful format. */
   k = 0;
   index = 0;
   for ( i = 0; i < response; i++ )
   {
      braid_Int *recv = resp_buffer[i];
      for ( j = 0; j < recv[0] ; j++ )
         need_procs[k++] = recv[j+1];
      for ( j = 0; j <  recv[ 1 + recv[0]]   ; j++ )
         load_sends[index++] = recv[ 2 + recv[0] + j ];
   }

   for ( i = 0; i < response; i++ )
      _braid_TFree( resp_buffer[i] );
   _braid_TFree( resp_buffer );

   /* MPI sends to get my neighbouring processor on each level. These two arrays hold
   the send and recieve information on each level of the heiraachy. On level l the
   processor to my right is right_procs[l] and to the left is left_procs[l]
   Requres communication to get the recv_buffer information. */

   send_buffer_1 = _braid_CTAlloc( braid_Int, nlevels );
   send_requests = _braid_CTAlloc( MPI_Request, nlevels );
   
   for( i = 0; i < nlevels; i++ )
   {
      right_procs[i] = -1;
      left_procs[i] = -1;
   }

   sends = 0;
   for ( i = 0; i < k; i++ )
   {
      if ( need_procs[i] > 0 && rank < comm_size - 1 && ilower[0] <= iupper[0] )
      {
         send_buffer_1[sends] = i;
         MPI_Isend( &send_buffer_1[sends] , 1, braid_MPI_INT, need_procs[i], 15, comm , &send_requests[sends]);
         right_procs[i] = need_procs[i];
         sends++;
      }
      else
         right_procs[i] = -1;
   }
   
   for ( i = 0; i < nlevels; i++ )
   {
      if ( iupper[i] - ilower[i] + 1 > 0 && rank > 0 )
      {
         MPI_Recv( &index, 1, braid_MPI_INT, MPI_ANY_SOURCE, 15, comm , &status);
         left_procs[index] = status.MPI_SOURCE;
      }
   }

   if ( sends > 0 )
      MPI_Waitall( sends, send_requests , MPI_STATUS_IGNORE );

   _braid_TFree( send_buffer_1 );
   _braid_TFree( send_requests );

   /* Get the processor that owns rilower-1 on the new fine grid. We need this to get the
   f next informarion for the FRefine function. */
   rilower_m1 = -1;
   if ( old_ilower > 0 && old_ilower <= old_iupper)
   {
      _braid_GetProcLeftOrRight( core, 0, -1 , &curr_proc );
      MPI_Irecv( &rilower_m1 , 1, braid_MPI_INT, curr_proc, 23, comm, &request);
   }
   if ( old_iupper < gupper[0] && old_ilower <= old_iupper )
   {
      _braid_GetProcLeftOrRight( core, 0, 1, &curr_proc );
      MPI_Send( &load_sends[ old_iupper - old_ilower ], 1, braid_MPI_INT, curr_proc, 23, comm );
   }
   if ( old_ilower > 0 && old_ilower <= old_iupper  )
      MPI_Waitall ( 1, &request, MPI_STATUS_IGNORE );
   send_map[-1] = rilower_m1;

   _braid_TFree( need_procs );
   _braid_TFree( gupper );
   _braid_TFree( iupper );
   _braid_TFree( ilower );
   _braid_TFree( cfactor );

   /* Fill in the send map load balencing -- returns. These are the processors that
      index ii on the new coarse grid must be sent to and recved from. FRefine chooses which of these are sent
      and which are not sent based on the old grid and the rfactors. */

   for ( i = 0; i < old_iupper - old_ilower + 1; i++ )
      send_map[i] = load_sends[i];

   _braid_TFree( load_sends );
   _braid_TFree( send_buffer );
   _braid_TFree( recv_buffer );
   _braid_TFree( send_requests );

   MPI_Barrier(comm);
   return _braid_error_flag;
}

/*------------------------------------------------------------------------------
 * Get the assumed partion, returning an array of the owners.
 *-----------------------------------------------------------------------------*/

braid_Int
_braid_GetPartition(braid_Core core,
                    braid_Int ilower,
                    braid_Int iupper,
                    braid_Int gupper,
                    braid_Int *assumed_ilower,
                    braid_Int *assumed_iupper,
                    braid_Int **owner)
{

   braid_Int comm_size, rank, i;
   braid_Int sbuf_0, sbuf_1, proc, proc1, num_sends, num_messages;
   braid_Int *send_proc, **send_buffer, *recv_buffer;

   MPI_Comm comm = _braid_CoreElt( core, comm );
   MPI_Request *send_request;
   MPI_Status recv_status;
   MPI_Comm_size( comm, &comm_size );
   MPI_Comm_rank( comm, &rank );

   /* get the assumed partition and allocate memory to store the owners of those indices */
   _braid_GetBlockDistInterval_basic(gupper + 1, comm_size, rank, assumed_ilower, assumed_iupper );
   braid_Int *owners = _braid_CTAlloc( braid_Int, *assumed_iupper - *assumed_ilower + 1 );

   /* send messages to the assumed owner of my indices, claiming ownership */
   num_sends = iupper - ilower + 1;
   send_buffer = _braid_CTAlloc( braid_Int*, num_sends + 1 );
   send_proc = _braid_CTAlloc( braid_Int, num_sends + 1 );
   sbuf_0 = -1;
   sbuf_1 = 0;
   proc1 = -1;
   for ( i = ilower; i <= iupper; i++ )
   {
      _braid_GetBlockDistProc( gupper +1, comm_size, i , &proc );
      if ( proc != proc1 )
      {
         sbuf_0++;
         sbuf_1 = 2;
         send_buffer[sbuf_0] = _braid_CTAlloc( braid_Int, num_sends + 1 );
         send_buffer[sbuf_0][1] = i ;
         send_proc[sbuf_0] = proc;
         proc1 = proc;
      }
      else
      {
         send_buffer[sbuf_0][sbuf_1] = i;
         sbuf_1++;
      }
      send_buffer[sbuf_0][0]++;
   }

   send_request = _braid_CTAlloc( MPI_Request , sbuf_0 + 1 );
   for ( i = 0; i <= sbuf_0; i++ )
      MPI_Isend( &send_buffer[i][0] , 1 + send_buffer[i][0] , braid_MPI_INT, send_proc[i] , 18, comm, &send_request[i] );

   /* Wait for messages from other processors claiming to own points in my assumed partition */
   num_messages = *assumed_iupper - *assumed_ilower + 1 ;
   recv_buffer = _braid_CTAlloc( braid_Int, num_messages + 1 );
   while ( num_messages > 0 )
   {
      MPI_Recv( recv_buffer, num_messages + 1, braid_MPI_INT, MPI_ANY_SOURCE, 18, comm, &recv_status);
      for ( i = 0 ; i < recv_buffer[0] ; i++ )
         owners[ recv_buffer[i+1] - *assumed_ilower] = recv_status.MPI_SOURCE;
      num_messages -= recv_buffer[0];
   }

   if (sbuf_0 >= 0  )
      MPI_Waitall( sbuf_0 + 1, send_request, MPI_STATUS_IGNORE );

   for ( i = 0; i <= sbuf_0; i++ )
      _braid_TFree( send_buffer[i] );
   _braid_TFree ( send_buffer );
   _braid_TFree( send_proc );
   _braid_TFree( send_request );
   _braid_TFree( recv_buffer );

   /* assing the input pointers to the owners vector and return */
   *owner = owners;
   MPI_Barrier( comm );
   return _braid_error_flag;
}

<|MERGE_RESOLUTION|>--- conflicted
+++ resolved
@@ -29,11 +29,8 @@
 #include "_braid.h"
 #include "braid_defs.h"
 #include "_util.h"
-<<<<<<< HEAD
+#include "_braid_status.h"
 #include "braid_dist.h"
-=======
-#include "_braid_status.h"
->>>>>>> 3d53af9f
 
 #define DEBUG 0
 
@@ -951,11 +948,8 @@
       {
          /*TODO Remove this line after modifing the _braid_StatusSetRFactor to set the rfactor in the array directly */
          rfactors[ii] = _braid_StatusElt(status, rfactor);
-<<<<<<< HEAD
          wfactors[ii] = _braid_StatusElt(status, wfactor);
-=======
          /* TODO : Remove these two lines, which are now useless since core==status */
->>>>>>> 3d53af9f
          if ( !_braid_CoreElt(core, r_space) && _braid_StatusElt(status, r_space) )
                _braid_CoreElt(core, r_space) = 1;
       }
@@ -3300,13 +3294,12 @@
       rnorms[k] = rnorm;
 
       /* Set initial residual norm if not already set */
-<<<<<<< HEAD
-      if ( _braid_CoreElt(core, rnorm0) == braid_INVALID_RNORM )
-=======
       if ((k == 0) || ((k==1) && (skip == 1)))
->>>>>>> 3d53af9f
-      {
-         _braid_CoreElt(core, rnorm0) = rnorm;
+      {
+         if ( _braid_CoreElt(core, rnorm0) == braid_INVALID_RNORM )
+         {
+            _braid_CoreElt(core, rnorm0) = rnorm;
+         }
       }
    }
 
